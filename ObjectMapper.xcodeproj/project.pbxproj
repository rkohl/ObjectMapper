--- conflicted
+++ resolved
@@ -41,14 +41,11 @@
 		6A6AEB961A93874F002573D3 /* BasicTypesTestsFromJSON.swift in Sources */ = {isa = PBXBuildFile; fileRef = 6A6AEB951A93874F002573D3 /* BasicTypesTestsFromJSON.swift */; };
 		6A6AEB981A9387D0002573D3 /* BasicTypes.swift in Sources */ = {isa = PBXBuildFile; fileRef = 6A6AEB971A9387D0002573D3 /* BasicTypes.swift */; };
 		6A6C54D019FE8DB600239454 /* URLTransform.swift in Sources */ = {isa = PBXBuildFile; fileRef = 6A6C54CF19FE8DB600239454 /* URLTransform.swift */; };
-<<<<<<< HEAD
 		6AA1F66E1BE991FF006EF513 /* Mappable.swift in Sources */ = {isa = PBXBuildFile; fileRef = 3BAD2C0B1BDDB10D00E6B203 /* Mappable.swift */; };
 		6AA1F66F1BE9921C006EF513 /* MappableExtensionsTests.swift in Sources */ = {isa = PBXBuildFile; fileRef = 3BAD2C0F1BDDC0B000E6B203 /* MappableExtensionsTests.swift */; };
-=======
 		6AA1F66B1BE94687006EF513 /* ClassClusterTests.swift in Sources */ = {isa = PBXBuildFile; fileRef = 6A412A161BAC770C001C3F67 /* ClassClusterTests.swift */; };
 		6AA1F66C1BE94687006EF513 /* PerformanceTests.swift in Sources */ = {isa = PBXBuildFile; fileRef = 6A412A231BB0DA26001C3F67 /* PerformanceTests.swift */; };
 		6AA1F66D1BE9468D006EF513 /* NestedArrayTests.swift in Sources */ = {isa = PBXBuildFile; fileRef = 6100B1BF1BD76A020011114A /* NestedArrayTests.swift */; };
->>>>>>> 9e89c5c0
 		6AAC8F7C19F03C2900E7A677 /* ObjectMapper.h in Headers */ = {isa = PBXBuildFile; fileRef = 6AAC8F7B19F03C2900E7A677 /* ObjectMapper.h */; settings = {ATTRIBUTES = (Public, ); }; };
 		6AAC8F8619F03C2900E7A677 /* ObjectMapperTests.swift in Sources */ = {isa = PBXBuildFile; fileRef = 6AAC8F8519F03C2900E7A677 /* ObjectMapperTests.swift */; };
 		6AAC8FCD19F048FE00E7A677 /* FromJSON.swift in Sources */ = {isa = PBXBuildFile; fileRef = 6AAC8FC319F048FE00E7A677 /* FromJSON.swift */; };
@@ -665,13 +662,10 @@
 			isa = PBXSourcesBuildPhase;
 			buildActionMask = 2147483647;
 			files = (
-<<<<<<< HEAD
 				6AA1F66F1BE9921C006EF513 /* MappableExtensionsTests.swift in Sources */,
-=======
 				891804CF1C122AF000E5C3EE /* MappableTypesWithTransformsTests.swift in Sources */,
 				6AA1F66B1BE94687006EF513 /* ClassClusterTests.swift in Sources */,
 				6AA1F66C1BE94687006EF513 /* PerformanceTests.swift in Sources */,
->>>>>>> 9e89c5c0
 				6AC692411BE3FD45004C119A /* BasicTypes.swift in Sources */,
 				6A0BF2011C0B53470083D1AF /* ToObjectTests.swift in Sources */,
 				6AC692421BE3FD45004C119A /* BasicTypesTestsFromJSON.swift in Sources */,
@@ -729,11 +723,8 @@
 			isa = PBXSourcesBuildPhase;
 			buildActionMask = 2147483647;
 			files = (
-<<<<<<< HEAD
 				3BAD2C101BDDC0B000E6B203 /* MappableExtensionsTests.swift in Sources */,
-=======
 				891804CD1C122AF000E5C3EE /* MappableTypesWithTransformsTests.swift in Sources */,
->>>>>>> 9e89c5c0
 				6A6AEB961A93874F002573D3 /* BasicTypesTestsFromJSON.swift in Sources */,
 				6A0BF1FF1C0B53470083D1AF /* ToObjectTests.swift in Sources */,
 				CD44374D1AAE9C1100A271BA /* NestedKeysTests.swift in Sources */,
@@ -772,13 +763,10 @@
 			isa = PBXSourcesBuildPhase;
 			buildActionMask = 2147483647;
 			files = (
-<<<<<<< HEAD
 				3BAD2C111BDDC0B000E6B203 /* MappableExtensionsTests.swift in Sources */,
-=======
 				891804CE1C122AF000E5C3EE /* MappableTypesWithTransformsTests.swift in Sources */,
 				6AA1F66D1BE9468D006EF513 /* NestedArrayTests.swift in Sources */,
 				6A412A181BAC830B001C3F67 /* ClassClusterTests.swift in Sources */,
->>>>>>> 9e89c5c0
 				CD1603261AC02480000CD69A /* BasicTypesTestsFromJSON.swift in Sources */,
 				6A0BF2001C0B53470083D1AF /* ToObjectTests.swift in Sources */,
 				CD1603291AC02480000CD69A /* NestedKeysTests.swift in Sources */,
