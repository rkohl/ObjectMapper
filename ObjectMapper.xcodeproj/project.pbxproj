// !$*UTF8*$!
{
	archiveVersion = 1;
	classes = {
	};
	objectVersion = 46;
	objects = {

/* Begin PBXBuildFile section */
		030114A91D95187600FBFD4F /* ImmutableMappble.swift in Sources */ = {isa = PBXBuildFile; fileRef = 030114A81D95187600FBFD4F /* ImmutableMappble.swift */; };
		030114AC1D951A4F00FBFD4F /* ImmutableTests.swift in Sources */ = {isa = PBXBuildFile; fileRef = 030114AA1D95197100FBFD4F /* ImmutableTests.swift */; };
		030114AD1D951A5300FBFD4F /* ImmutableTests.swift in Sources */ = {isa = PBXBuildFile; fileRef = 030114AA1D95197100FBFD4F /* ImmutableTests.swift */; };
		030114AE1D951A5600FBFD4F /* ImmutableTests.swift in Sources */ = {isa = PBXBuildFile; fileRef = 030114AA1D95197100FBFD4F /* ImmutableTests.swift */; };
		030114AF1D951A6C00FBFD4F /* ImmutableMappble.swift in Sources */ = {isa = PBXBuildFile; fileRef = 030114A81D95187600FBFD4F /* ImmutableMappble.swift */; };
		030114B01D951A7100FBFD4F /* ImmutableMappble.swift in Sources */ = {isa = PBXBuildFile; fileRef = 030114A81D95187600FBFD4F /* ImmutableMappble.swift */; };
		030114B11D951A7500FBFD4F /* ImmutableMappble.swift in Sources */ = {isa = PBXBuildFile; fileRef = 030114A81D95187600FBFD4F /* ImmutableMappble.swift */; };
		37AFD9B91AAD191C00AB59B5 /* CustomDateFormatTransform.swift in Sources */ = {isa = PBXBuildFile; fileRef = 37AFD9B81AAD191C00AB59B5 /* CustomDateFormatTransform.swift */; };
		3BAD2C0C1BDDB10D00E6B203 /* Mappable.swift in Sources */ = {isa = PBXBuildFile; fileRef = 3BAD2C0B1BDDB10D00E6B203 /* Mappable.swift */; };
		3BAD2C0D1BDDB10D00E6B203 /* Mappable.swift in Sources */ = {isa = PBXBuildFile; fileRef = 3BAD2C0B1BDDB10D00E6B203 /* Mappable.swift */; };
		3BAD2C0E1BDDB10D00E6B203 /* Mappable.swift in Sources */ = {isa = PBXBuildFile; fileRef = 3BAD2C0B1BDDB10D00E6B203 /* Mappable.swift */; };
		3BAD2C101BDDC0B000E6B203 /* MappableExtensionsTests.swift in Sources */ = {isa = PBXBuildFile; fileRef = 3BAD2C0F1BDDC0B000E6B203 /* MappableExtensionsTests.swift */; };
		3BAD2C111BDDC0B000E6B203 /* MappableExtensionsTests.swift in Sources */ = {isa = PBXBuildFile; fileRef = 3BAD2C0F1BDDC0B000E6B203 /* MappableExtensionsTests.swift */; };
		6100B1C01BD76A030011114A /* NestedArrayTests.swift in Sources */ = {isa = PBXBuildFile; fileRef = 6100B1BF1BD76A020011114A /* NestedArrayTests.swift */; };
		6A05B7B01BE274BE00F19B53 /* ObjectMapper.framework in Frameworks */ = {isa = PBXBuildFile; fileRef = 6A05B7A61BE274BE00F19B53 /* ObjectMapper.framework */; };
		6A05B7BD1BE274E800F19B53 /* ObjectMapper.h in Headers */ = {isa = PBXBuildFile; fileRef = 6AAC8F7B19F03C2900E7A677 /* ObjectMapper.h */; settings = {ATTRIBUTES = (Public, ); }; };
		6A0BF1FF1C0B53470083D1AF /* ToObjectTests.swift in Sources */ = {isa = PBXBuildFile; fileRef = 6A0BF1FE1C0B53470083D1AF /* ToObjectTests.swift */; };
		6A0BF2001C0B53470083D1AF /* ToObjectTests.swift in Sources */ = {isa = PBXBuildFile; fileRef = 6A0BF1FE1C0B53470083D1AF /* ToObjectTests.swift */; };
		6A0BF2011C0B53470083D1AF /* ToObjectTests.swift in Sources */ = {isa = PBXBuildFile; fileRef = 6A0BF1FE1C0B53470083D1AF /* ToObjectTests.swift */; };
		6A2AD0451B2C786C0097E150 /* Mapper.swift in Sources */ = {isa = PBXBuildFile; fileRef = 6AAC8FC419F048FE00E7A677 /* Mapper.swift */; };
		6A2AD0461B2C786C0097E150 /* Operators.swift in Sources */ = {isa = PBXBuildFile; fileRef = 6AAC8FC519F048FE00E7A677 /* Operators.swift */; };
		6A2AD0471B2C786C0097E150 /* FromJSON.swift in Sources */ = {isa = PBXBuildFile; fileRef = 6AAC8FC319F048FE00E7A677 /* FromJSON.swift */; };
		6A2AD0481B2C786C0097E150 /* ToJSON.swift in Sources */ = {isa = PBXBuildFile; fileRef = 6AAC8FC719F048FE00E7A677 /* ToJSON.swift */; };
		6A2AD0491B2C786C0097E150 /* DateTransform.swift in Sources */ = {isa = PBXBuildFile; fileRef = 6AAC8FCB19F048FE00E7A677 /* DateTransform.swift */; };
		6A2AD04A1B2C786C0097E150 /* DateFormatterTransform.swift in Sources */ = {isa = PBXBuildFile; fileRef = 6A51372B1AADDE2700B82516 /* DateFormatterTransform.swift */; };
		6A2AD04B1B2C786C0097E150 /* ISO8601DateTransform.swift in Sources */ = {isa = PBXBuildFile; fileRef = D86BDEA31A51E5AC00120819 /* ISO8601DateTransform.swift */; };
		6A2AD04C1B2C786C0097E150 /* CustomDateFormatTransform.swift in Sources */ = {isa = PBXBuildFile; fileRef = 37AFD9B81AAD191C00AB59B5 /* CustomDateFormatTransform.swift */; };
		6A2AD04D1B2C786C0097E150 /* TransformOf.swift in Sources */ = {isa = PBXBuildFile; fileRef = CD71C8C01A7218AD009D4161 /* TransformOf.swift */; };
		6A2AD04E1B2C786C0097E150 /* TransformType.swift in Sources */ = {isa = PBXBuildFile; fileRef = CD50B6FC1A82518300744312 /* TransformType.swift */; };
		6A2AD04F1B2C786C0097E150 /* URLTransform.swift in Sources */ = {isa = PBXBuildFile; fileRef = 6A6C54CF19FE8DB600239454 /* URLTransform.swift */; };
		6A2AD0501B2C786C0097E150 /* EnumTransform.swift in Sources */ = {isa = PBXBuildFile; fileRef = BC1E7F361ABC44C000F9B1CF /* EnumTransform.swift */; };
		6A3774341A31427F00CC0AB5 /* BasicTypesTestsToJSON.swift in Sources */ = {isa = PBXBuildFile; fileRef = 6A3774331A31427F00CC0AB5 /* BasicTypesTestsToJSON.swift */; };
		6A412A171BAC770C001C3F67 /* ClassClusterTests.swift in Sources */ = {isa = PBXBuildFile; fileRef = 6A412A161BAC770C001C3F67 /* ClassClusterTests.swift */; };
		6A412A181BAC830B001C3F67 /* ClassClusterTests.swift in Sources */ = {isa = PBXBuildFile; fileRef = 6A412A161BAC770C001C3F67 /* ClassClusterTests.swift */; };
		6A412A241BB0DA26001C3F67 /* PerformanceTests.swift in Sources */ = {isa = PBXBuildFile; fileRef = 6A412A231BB0DA26001C3F67 /* PerformanceTests.swift */; };
		6A412A251BB0DA26001C3F67 /* PerformanceTests.swift in Sources */ = {isa = PBXBuildFile; fileRef = 6A412A231BB0DA26001C3F67 /* PerformanceTests.swift */; };
		6A442CA11CE251F100AB4F1F /* MapContextTests.swift in Sources */ = {isa = PBXBuildFile; fileRef = 6A442CA01CE251F100AB4F1F /* MapContextTests.swift */; };
		6A442CA21CE251F100AB4F1F /* MapContextTests.swift in Sources */ = {isa = PBXBuildFile; fileRef = 6A442CA01CE251F100AB4F1F /* MapContextTests.swift */; };
		6A442CA31CE251F100AB4F1F /* MapContextTests.swift in Sources */ = {isa = PBXBuildFile; fileRef = 6A442CA01CE251F100AB4F1F /* MapContextTests.swift */; };
		6A51372C1AADDE2700B82516 /* DateFormatterTransform.swift in Sources */ = {isa = PBXBuildFile; fileRef = 6A51372B1AADDE2700B82516 /* DateFormatterTransform.swift */; };
		6A51372F1AADE12C00B82516 /* CustomTransformTests.swift in Sources */ = {isa = PBXBuildFile; fileRef = 6A51372E1AADE12C00B82516 /* CustomTransformTests.swift */; };
		6A6AEB961A93874F002573D3 /* BasicTypesTestsFromJSON.swift in Sources */ = {isa = PBXBuildFile; fileRef = 6A6AEB951A93874F002573D3 /* BasicTypesTestsFromJSON.swift */; };
		6A6AEB981A9387D0002573D3 /* BasicTypes.swift in Sources */ = {isa = PBXBuildFile; fileRef = 6A6AEB971A9387D0002573D3 /* BasicTypes.swift */; };
		6A6C54D019FE8DB600239454 /* URLTransform.swift in Sources */ = {isa = PBXBuildFile; fileRef = 6A6C54CF19FE8DB600239454 /* URLTransform.swift */; };
		6A715C4A1D05B1FA0054AD62 /* IgnoreNilTests.swift in Sources */ = {isa = PBXBuildFile; fileRef = 6A715C491D05B1FA0054AD62 /* IgnoreNilTests.swift */; };
		6A715C4B1D05B1FA0054AD62 /* IgnoreNilTests.swift in Sources */ = {isa = PBXBuildFile; fileRef = 6A715C491D05B1FA0054AD62 /* IgnoreNilTests.swift */; };
		6A715C4C1D05B1FA0054AD62 /* IgnoreNilTests.swift in Sources */ = {isa = PBXBuildFile; fileRef = 6A715C491D05B1FA0054AD62 /* IgnoreNilTests.swift */; };
		6AA1F66B1BE94687006EF513 /* ClassClusterTests.swift in Sources */ = {isa = PBXBuildFile; fileRef = 6A412A161BAC770C001C3F67 /* ClassClusterTests.swift */; };
		6AA1F66C1BE94687006EF513 /* PerformanceTests.swift in Sources */ = {isa = PBXBuildFile; fileRef = 6A412A231BB0DA26001C3F67 /* PerformanceTests.swift */; };
		6AA1F66D1BE9468D006EF513 /* NestedArrayTests.swift in Sources */ = {isa = PBXBuildFile; fileRef = 6100B1BF1BD76A020011114A /* NestedArrayTests.swift */; };
		6AA1F66E1BE991FF006EF513 /* Mappable.swift in Sources */ = {isa = PBXBuildFile; fileRef = 3BAD2C0B1BDDB10D00E6B203 /* Mappable.swift */; };
		6AA1F66F1BE9921C006EF513 /* MappableExtensionsTests.swift in Sources */ = {isa = PBXBuildFile; fileRef = 3BAD2C0F1BDDC0B000E6B203 /* MappableExtensionsTests.swift */; };
		6AAC8F7C19F03C2900E7A677 /* ObjectMapper.h in Headers */ = {isa = PBXBuildFile; fileRef = 6AAC8F7B19F03C2900E7A677 /* ObjectMapper.h */; settings = {ATTRIBUTES = (Public, ); }; };
		6AAC8F8619F03C2900E7A677 /* ObjectMapperTests.swift in Sources */ = {isa = PBXBuildFile; fileRef = 6AAC8F8519F03C2900E7A677 /* ObjectMapperTests.swift */; };
		6AAC8FCD19F048FE00E7A677 /* FromJSON.swift in Sources */ = {isa = PBXBuildFile; fileRef = 6AAC8FC319F048FE00E7A677 /* FromJSON.swift */; };
		6AAC8FCE19F048FE00E7A677 /* Mapper.swift in Sources */ = {isa = PBXBuildFile; fileRef = 6AAC8FC419F048FE00E7A677 /* Mapper.swift */; };
		6AAC8FCF19F048FE00E7A677 /* Operators.swift in Sources */ = {isa = PBXBuildFile; fileRef = 6AAC8FC519F048FE00E7A677 /* Operators.swift */; };
		6AAC8FD119F048FE00E7A677 /* ToJSON.swift in Sources */ = {isa = PBXBuildFile; fileRef = 6AAC8FC719F048FE00E7A677 /* ToJSON.swift */; };
		6AAC8FD319F048FE00E7A677 /* DateTransform.swift in Sources */ = {isa = PBXBuildFile; fileRef = 6AAC8FCB19F048FE00E7A677 /* DateTransform.swift */; };
		6AAE6A431ACED93500FBC899 /* ObjectMapper.framework in CopyFiles */ = {isa = PBXBuildFile; fileRef = CD1602FF1AC023D5000CD69A /* ObjectMapper.framework */; settings = {ATTRIBUTES = (CodeSignOnCopy, RemoveHeadersOnCopy, ); }; };
		6AC458191BA350CF00054758 /* ObjectMapper.h in Headers */ = {isa = PBXBuildFile; fileRef = 6AAC8F7B19F03C2900E7A677 /* ObjectMapper.h */; settings = {ATTRIBUTES = (Public, ); }; };
		6AC692341BE3FD3A004C119A /* Map.swift in Sources */ = {isa = PBXBuildFile; fileRef = 6ACB15D11BC7F1D0006C029C /* Map.swift */; };
		6AC692351BE3FD3A004C119A /* Mapper.swift in Sources */ = {isa = PBXBuildFile; fileRef = 6AAC8FC419F048FE00E7A677 /* Mapper.swift */; };
		6AC692361BE3FD3A004C119A /* Operators.swift in Sources */ = {isa = PBXBuildFile; fileRef = 6AAC8FC519F048FE00E7A677 /* Operators.swift */; };
		6AC692371BE3FD3A004C119A /* FromJSON.swift in Sources */ = {isa = PBXBuildFile; fileRef = 6AAC8FC319F048FE00E7A677 /* FromJSON.swift */; };
		6AC692381BE3FD3A004C119A /* ToJSON.swift in Sources */ = {isa = PBXBuildFile; fileRef = 6AAC8FC719F048FE00E7A677 /* ToJSON.swift */; };
		6AC692391BE3FD3A004C119A /* DateTransform.swift in Sources */ = {isa = PBXBuildFile; fileRef = 6AAC8FCB19F048FE00E7A677 /* DateTransform.swift */; };
		6AC6923A1BE3FD3A004C119A /* DateFormatterTransform.swift in Sources */ = {isa = PBXBuildFile; fileRef = 6A51372B1AADDE2700B82516 /* DateFormatterTransform.swift */; };
		6AC6923B1BE3FD3A004C119A /* ISO8601DateTransform.swift in Sources */ = {isa = PBXBuildFile; fileRef = D86BDEA31A51E5AC00120819 /* ISO8601DateTransform.swift */; };
		6AC6923C1BE3FD3A004C119A /* CustomDateFormatTransform.swift in Sources */ = {isa = PBXBuildFile; fileRef = 37AFD9B81AAD191C00AB59B5 /* CustomDateFormatTransform.swift */; };
		6AC6923D1BE3FD3A004C119A /* TransformOf.swift in Sources */ = {isa = PBXBuildFile; fileRef = CD71C8C01A7218AD009D4161 /* TransformOf.swift */; };
		6AC6923E1BE3FD3A004C119A /* TransformType.swift in Sources */ = {isa = PBXBuildFile; fileRef = CD50B6FC1A82518300744312 /* TransformType.swift */; };
		6AC6923F1BE3FD3A004C119A /* URLTransform.swift in Sources */ = {isa = PBXBuildFile; fileRef = 6A6C54CF19FE8DB600239454 /* URLTransform.swift */; };
		6AC692401BE3FD3A004C119A /* EnumTransform.swift in Sources */ = {isa = PBXBuildFile; fileRef = BC1E7F361ABC44C000F9B1CF /* EnumTransform.swift */; };
		6AC692411BE3FD45004C119A /* BasicTypes.swift in Sources */ = {isa = PBXBuildFile; fileRef = 6A6AEB971A9387D0002573D3 /* BasicTypes.swift */; };
		6AC692421BE3FD45004C119A /* BasicTypesTestsFromJSON.swift in Sources */ = {isa = PBXBuildFile; fileRef = 6A6AEB951A93874F002573D3 /* BasicTypesTestsFromJSON.swift */; };
		6AC692431BE3FD45004C119A /* BasicTypesTestsToJSON.swift in Sources */ = {isa = PBXBuildFile; fileRef = 6A3774331A31427F00CC0AB5 /* BasicTypesTestsToJSON.swift */; };
		6AC692441BE3FD45004C119A /* CustomTransformTests.swift in Sources */ = {isa = PBXBuildFile; fileRef = 6A51372E1AADE12C00B82516 /* CustomTransformTests.swift */; };
		6AC692451BE3FD45004C119A /* NestedKeysTests.swift in Sources */ = {isa = PBXBuildFile; fileRef = CD44374C1AAE9C1100A271BA /* NestedKeysTests.swift */; };
		6AC692461BE3FD45004C119A /* NestedArrayTests.swift in Sources */ = {isa = PBXBuildFile; fileRef = 6100B1BF1BD76A020011114A /* NestedArrayTests.swift */; };
		6AC692471BE3FD45004C119A /* ObjectMapperTests.swift in Sources */ = {isa = PBXBuildFile; fileRef = 6AAC8F8519F03C2900E7A677 /* ObjectMapperTests.swift */; };
		6ACB15D21BC7F1D0006C029C /* Map.swift in Sources */ = {isa = PBXBuildFile; fileRef = 6ACB15D11BC7F1D0006C029C /* Map.swift */; };
		6ACB15D31BC7F1D0006C029C /* Map.swift in Sources */ = {isa = PBXBuildFile; fileRef = 6ACB15D11BC7F1D0006C029C /* Map.swift */; };
		6ACB15D41BC7F1D0006C029C /* Map.swift in Sources */ = {isa = PBXBuildFile; fileRef = 6ACB15D11BC7F1D0006C029C /* Map.swift */; };
		6AECC9E61D79E29100222E7A /* DictionaryTransformTests.swift in Sources */ = {isa = PBXBuildFile; fileRef = 6AECC9E51D79E29100222E7A /* DictionaryTransformTests.swift */; };
		6AECC9E71D79E29100222E7A /* DictionaryTransformTests.swift in Sources */ = {isa = PBXBuildFile; fileRef = 6AECC9E51D79E29100222E7A /* DictionaryTransformTests.swift */; };
		6AECC9E81D79E29100222E7A /* DictionaryTransformTests.swift in Sources */ = {isa = PBXBuildFile; fileRef = 6AECC9E51D79E29100222E7A /* DictionaryTransformTests.swift */; };
		6AF148841D999E31002BEA2C /* GenericObjectsTests.swift in Sources */ = {isa = PBXBuildFile; fileRef = 6AF148831D999E31002BEA2C /* GenericObjectsTests.swift */; };
		6AF148851D999E31002BEA2C /* GenericObjectsTests.swift in Sources */ = {isa = PBXBuildFile; fileRef = 6AF148831D999E31002BEA2C /* GenericObjectsTests.swift */; };
		6AF148861D999E31002BEA2C /* GenericObjectsTests.swift in Sources */ = {isa = PBXBuildFile; fileRef = 6AF148831D999E31002BEA2C /* GenericObjectsTests.swift */; };
		6AF148881D99A25B002BEA2C /* MapError.swift in Sources */ = {isa = PBXBuildFile; fileRef = 6AF148871D99A25B002BEA2C /* MapError.swift */; };
		6AF148891D99A25B002BEA2C /* MapError.swift in Sources */ = {isa = PBXBuildFile; fileRef = 6AF148871D99A25B002BEA2C /* MapError.swift */; };
		6AF1488A1D99A25B002BEA2C /* MapError.swift in Sources */ = {isa = PBXBuildFile; fileRef = 6AF148871D99A25B002BEA2C /* MapError.swift */; };
		6AF1488B1D99A25B002BEA2C /* MapError.swift in Sources */ = {isa = PBXBuildFile; fileRef = 6AF148871D99A25B002BEA2C /* MapError.swift */; };
		6AF1488D1D99A7A6002BEA2C /* TransformOperators.swift in Sources */ = {isa = PBXBuildFile; fileRef = 6AF1488C1D99A7A6002BEA2C /* TransformOperators.swift */; };
		6AF1488E1D99A7A6002BEA2C /* TransformOperators.swift in Sources */ = {isa = PBXBuildFile; fileRef = 6AF1488C1D99A7A6002BEA2C /* TransformOperators.swift */; };
		6AF1488F1D99A7A6002BEA2C /* TransformOperators.swift in Sources */ = {isa = PBXBuildFile; fileRef = 6AF1488C1D99A7A6002BEA2C /* TransformOperators.swift */; };
		6AF148901D99A7A6002BEA2C /* TransformOperators.swift in Sources */ = {isa = PBXBuildFile; fileRef = 6AF1488C1D99A7A6002BEA2C /* TransformOperators.swift */; };
		6AF148921D99A7CA002BEA2C /* EnumOperators.swift in Sources */ = {isa = PBXBuildFile; fileRef = 6AF148911D99A7CA002BEA2C /* EnumOperators.swift */; };
		6AF148931D99A7CA002BEA2C /* EnumOperators.swift in Sources */ = {isa = PBXBuildFile; fileRef = 6AF148911D99A7CA002BEA2C /* EnumOperators.swift */; };
		6AF148941D99A7CA002BEA2C /* EnumOperators.swift in Sources */ = {isa = PBXBuildFile; fileRef = 6AF148911D99A7CA002BEA2C /* EnumOperators.swift */; };
		6AF148951D99A7CA002BEA2C /* EnumOperators.swift in Sources */ = {isa = PBXBuildFile; fileRef = 6AF148911D99A7CA002BEA2C /* EnumOperators.swift */; };
		797FEDCE1DAB855F00E31F75 /* HexColorTransform.swift in Sources */ = {isa = PBXBuildFile; fileRef = 79E591C61DAB7FED008E2EEF /* HexColorTransform.swift */; };
		797FEDCF1DAB855F00E31F75 /* HexColorTransform.swift in Sources */ = {isa = PBXBuildFile; fileRef = 79E591C61DAB7FED008E2EEF /* HexColorTransform.swift */; };
		797FEDD01DAB856000E31F75 /* HexColorTransform.swift in Sources */ = {isa = PBXBuildFile; fileRef = 79E591C61DAB7FED008E2EEF /* HexColorTransform.swift */; };
		79E591C71DAB7FED008E2EEF /* HexColorTransform.swift in Sources */ = {isa = PBXBuildFile; fileRef = 79E591C61DAB7FED008E2EEF /* HexColorTransform.swift */; };
		84D4F8521CC3B643008B0FB6 /* NSDecimalNumberTransform.swift in Sources */ = {isa = PBXBuildFile; fileRef = 84D4F8511CC3B643008B0FB6 /* NSDecimalNumberTransform.swift */; };
		84D4F8531CC3B643008B0FB6 /* NSDecimalNumberTransform.swift in Sources */ = {isa = PBXBuildFile; fileRef = 84D4F8511CC3B643008B0FB6 /* NSDecimalNumberTransform.swift */; };
		84D4F8541CC3B643008B0FB6 /* NSDecimalNumberTransform.swift in Sources */ = {isa = PBXBuildFile; fileRef = 84D4F8511CC3B643008B0FB6 /* NSDecimalNumberTransform.swift */; };
		84D4F8551CC3B643008B0FB6 /* NSDecimalNumberTransform.swift in Sources */ = {isa = PBXBuildFile; fileRef = 84D4F8511CC3B643008B0FB6 /* NSDecimalNumberTransform.swift */; };
		84D4F8571CC3B71B008B0FB6 /* NSDecimalNumberTransformTests.swift in Sources */ = {isa = PBXBuildFile; fileRef = 84D4F8561CC3B71B008B0FB6 /* NSDecimalNumberTransformTests.swift */; };
		84D4F8581CC3B71B008B0FB6 /* NSDecimalNumberTransformTests.swift in Sources */ = {isa = PBXBuildFile; fileRef = 84D4F8561CC3B71B008B0FB6 /* NSDecimalNumberTransformTests.swift */; };
		84D4F8591CC3B71B008B0FB6 /* NSDecimalNumberTransformTests.swift in Sources */ = {isa = PBXBuildFile; fileRef = 84D4F8561CC3B71B008B0FB6 /* NSDecimalNumberTransformTests.swift */; };
		891804CD1C122AF000E5C3EE /* MappableTypesWithTransformsTests.swift in Sources */ = {isa = PBXBuildFile; fileRef = 891804CC1C122AF000E5C3EE /* MappableTypesWithTransformsTests.swift */; };
		891804CE1C122AF000E5C3EE /* MappableTypesWithTransformsTests.swift in Sources */ = {isa = PBXBuildFile; fileRef = 891804CC1C122AF000E5C3EE /* MappableTypesWithTransformsTests.swift */; };
		891804CF1C122AF000E5C3EE /* MappableTypesWithTransformsTests.swift in Sources */ = {isa = PBXBuildFile; fileRef = 891804CC1C122AF000E5C3EE /* MappableTypesWithTransformsTests.swift */; };
		997B4A471D3FA20D005E3F31 /* DictionaryTransform.swift in Sources */ = {isa = PBXBuildFile; fileRef = 997B4A461D3FA20D005E3F31 /* DictionaryTransform.swift */; };
		997B4A481D3FA20D005E3F31 /* DictionaryTransform.swift in Sources */ = {isa = PBXBuildFile; fileRef = 997B4A461D3FA20D005E3F31 /* DictionaryTransform.swift */; };
		997B4A491D3FA20D005E3F31 /* DictionaryTransform.swift in Sources */ = {isa = PBXBuildFile; fileRef = 997B4A461D3FA20D005E3F31 /* DictionaryTransform.swift */; };
		997B4A4A1D3FA20D005E3F31 /* DictionaryTransform.swift in Sources */ = {isa = PBXBuildFile; fileRef = 997B4A461D3FA20D005E3F31 /* DictionaryTransform.swift */; };
		BC1E7F371ABC44C000F9B1CF /* EnumTransform.swift in Sources */ = {isa = PBXBuildFile; fileRef = BC1E7F361ABC44C000F9B1CF /* EnumTransform.swift */; };
		C135CAB41D762F6900BA9338 /* DataTransform.swift in Sources */ = {isa = PBXBuildFile; fileRef = C135CAB31D762F6900BA9338 /* DataTransform.swift */; };
		C135CAB71D76303E00BA9338 /* DataTransformTests.swift in Sources */ = {isa = PBXBuildFile; fileRef = C135CAB61D76303E00BA9338 /* DataTransformTests.swift */; };
		C135CAB81D76303E00BA9338 /* DataTransformTests.swift in Sources */ = {isa = PBXBuildFile; fileRef = C135CAB61D76303E00BA9338 /* DataTransformTests.swift */; };
		C135CAB91D76303E00BA9338 /* DataTransformTests.swift in Sources */ = {isa = PBXBuildFile; fileRef = C135CAB61D76303E00BA9338 /* DataTransformTests.swift */; };
		C135CABA1D7631DB00BA9338 /* DataTransform.swift in Sources */ = {isa = PBXBuildFile; fileRef = C135CAB31D762F6900BA9338 /* DataTransform.swift */; };
		C135CABB1D7631DB00BA9338 /* DataTransform.swift in Sources */ = {isa = PBXBuildFile; fileRef = C135CAB31D762F6900BA9338 /* DataTransform.swift */; };
		C135CABC1D7631DC00BA9338 /* DataTransform.swift in Sources */ = {isa = PBXBuildFile; fileRef = C135CAB31D762F6900BA9338 /* DataTransform.swift */; };
		CD16030A1AC023D6000CD69A /* ObjectMapper.framework in Frameworks */ = {isa = PBXBuildFile; fileRef = CD1602FF1AC023D5000CD69A /* ObjectMapper.framework */; };
		CD1603181AC02437000CD69A /* ObjectMapper.h in Headers */ = {isa = PBXBuildFile; fileRef = 6AAC8F7B19F03C2900E7A677 /* ObjectMapper.h */; settings = {ATTRIBUTES = (Public, ); }; };
		CD1603191AC02451000CD69A /* Mapper.swift in Sources */ = {isa = PBXBuildFile; fileRef = 6AAC8FC419F048FE00E7A677 /* Mapper.swift */; };
		CD16031A1AC02451000CD69A /* Operators.swift in Sources */ = {isa = PBXBuildFile; fileRef = 6AAC8FC519F048FE00E7A677 /* Operators.swift */; };
		CD16031B1AC02451000CD69A /* FromJSON.swift in Sources */ = {isa = PBXBuildFile; fileRef = 6AAC8FC319F048FE00E7A677 /* FromJSON.swift */; };
		CD16031C1AC02451000CD69A /* ToJSON.swift in Sources */ = {isa = PBXBuildFile; fileRef = 6AAC8FC719F048FE00E7A677 /* ToJSON.swift */; };
		CD16031D1AC02461000CD69A /* DateTransform.swift in Sources */ = {isa = PBXBuildFile; fileRef = 6AAC8FCB19F048FE00E7A677 /* DateTransform.swift */; };
		CD16031E1AC02461000CD69A /* DateFormatterTransform.swift in Sources */ = {isa = PBXBuildFile; fileRef = 6A51372B1AADDE2700B82516 /* DateFormatterTransform.swift */; };
		CD16031F1AC02461000CD69A /* ISO8601DateTransform.swift in Sources */ = {isa = PBXBuildFile; fileRef = D86BDEA31A51E5AC00120819 /* ISO8601DateTransform.swift */; };
		CD1603201AC02461000CD69A /* CustomDateFormatTransform.swift in Sources */ = {isa = PBXBuildFile; fileRef = 37AFD9B81AAD191C00AB59B5 /* CustomDateFormatTransform.swift */; };
		CD1603211AC02472000CD69A /* TransformOf.swift in Sources */ = {isa = PBXBuildFile; fileRef = CD71C8C01A7218AD009D4161 /* TransformOf.swift */; };
		CD1603221AC02472000CD69A /* TransformType.swift in Sources */ = {isa = PBXBuildFile; fileRef = CD50B6FC1A82518300744312 /* TransformType.swift */; };
		CD1603231AC02472000CD69A /* URLTransform.swift in Sources */ = {isa = PBXBuildFile; fileRef = 6A6C54CF19FE8DB600239454 /* URLTransform.swift */; };
		CD1603241AC02472000CD69A /* EnumTransform.swift in Sources */ = {isa = PBXBuildFile; fileRef = BC1E7F361ABC44C000F9B1CF /* EnumTransform.swift */; };
		CD1603251AC02480000CD69A /* BasicTypes.swift in Sources */ = {isa = PBXBuildFile; fileRef = 6A6AEB971A9387D0002573D3 /* BasicTypes.swift */; };
		CD1603261AC02480000CD69A /* BasicTypesTestsFromJSON.swift in Sources */ = {isa = PBXBuildFile; fileRef = 6A6AEB951A93874F002573D3 /* BasicTypesTestsFromJSON.swift */; };
		CD1603271AC02480000CD69A /* BasicTypesTestsToJSON.swift in Sources */ = {isa = PBXBuildFile; fileRef = 6A3774331A31427F00CC0AB5 /* BasicTypesTestsToJSON.swift */; };
		CD1603281AC02480000CD69A /* CustomTransformTests.swift in Sources */ = {isa = PBXBuildFile; fileRef = 6A51372E1AADE12C00B82516 /* CustomTransformTests.swift */; };
		CD1603291AC02480000CD69A /* NestedKeysTests.swift in Sources */ = {isa = PBXBuildFile; fileRef = CD44374C1AAE9C1100A271BA /* NestedKeysTests.swift */; };
		CD16032A1AC02480000CD69A /* ObjectMapperTests.swift in Sources */ = {isa = PBXBuildFile; fileRef = 6AAC8F8519F03C2900E7A677 /* ObjectMapperTests.swift */; };
		CD4437491AAD692B00A271BA /* ObjectMapper.framework in Frameworks */ = {isa = PBXBuildFile; fileRef = 6AAC8F7619F03C2900E7A677 /* ObjectMapper.framework */; };
		CD44374B1AAD698400A271BA /* ObjectMapper.framework in Copy Frameworks */ = {isa = PBXBuildFile; fileRef = 6AAC8F7619F03C2900E7A677 /* ObjectMapper.framework */; settings = {ATTRIBUTES = (CodeSignOnCopy, RemoveHeadersOnCopy, ); }; };
		CD44374D1AAE9C1100A271BA /* NestedKeysTests.swift in Sources */ = {isa = PBXBuildFile; fileRef = CD44374C1AAE9C1100A271BA /* NestedKeysTests.swift */; };
		CD50B6FD1A82518300744312 /* TransformType.swift in Sources */ = {isa = PBXBuildFile; fileRef = CD50B6FC1A82518300744312 /* TransformType.swift */; };
		CD71C8C11A7218AD009D4161 /* TransformOf.swift in Sources */ = {isa = PBXBuildFile; fileRef = CD71C8C01A7218AD009D4161 /* TransformOf.swift */; };
		D86BDEA41A51E5AD00120819 /* ISO8601DateTransform.swift in Sources */ = {isa = PBXBuildFile; fileRef = D86BDEA31A51E5AC00120819 /* ISO8601DateTransform.swift */; };
		DC99C8CC1CA261A8005C788C /* NullableKeysFromJSONTests.swift in Sources */ = {isa = PBXBuildFile; fileRef = DC99C8CB1CA261A8005C788C /* NullableKeysFromJSONTests.swift */; };
		DC99C8CD1CA261AD005C788C /* NullableKeysFromJSONTests.swift in Sources */ = {isa = PBXBuildFile; fileRef = DC99C8CB1CA261A8005C788C /* NullableKeysFromJSONTests.swift */; };
		DC99C8CE1CA261AE005C788C /* NullableKeysFromJSONTests.swift in Sources */ = {isa = PBXBuildFile; fileRef = DC99C8CB1CA261A8005C788C /* NullableKeysFromJSONTests.swift */; };
/* End PBXBuildFile section */

/* Begin PBXContainerItemProxy section */
		6A05B7B11BE274BE00F19B53 /* PBXContainerItemProxy */ = {
			isa = PBXContainerItemProxy;
			containerPortal = 6AAC8F6D19F03C2900E7A677 /* Project object */;
			proxyType = 1;
			remoteGlobalIDString = 6A05B7A51BE274BE00F19B53;
			remoteInfo = "ObjectMapper-tvOS";
		};
		6AAC8FD519F04A5600E7A677 /* PBXContainerItemProxy */ = {
			isa = PBXContainerItemProxy;
			containerPortal = 6AAC8F6D19F03C2900E7A677 /* Project object */;
			proxyType = 1;
			remoteGlobalIDString = 6AAC8F7519F03C2900E7A677;
			remoteInfo = ObjectMapper;
		};
		CD16030B1AC023D6000CD69A /* PBXContainerItemProxy */ = {
			isa = PBXContainerItemProxy;
			containerPortal = 6AAC8F6D19F03C2900E7A677 /* Project object */;
			proxyType = 1;
			remoteGlobalIDString = CD1602FE1AC023D5000CD69A;
			remoteInfo = "ObjectMapper-Mac";
		};
/* End PBXContainerItemProxy section */

/* Begin PBXCopyFilesBuildPhase section */
		6AAE6A421ACED92700FBC899 /* CopyFiles */ = {
			isa = PBXCopyFilesBuildPhase;
			buildActionMask = 2147483647;
			dstPath = "";
			dstSubfolderSpec = 10;
			files = (
				6AAE6A431ACED93500FBC899 /* ObjectMapper.framework in CopyFiles */,
			);
			runOnlyForDeploymentPostprocessing = 0;
		};
		CD44374A1AAD696B00A271BA /* Copy Frameworks */ = {
			isa = PBXCopyFilesBuildPhase;
			buildActionMask = 2147483647;
			dstPath = "";
			dstSubfolderSpec = 10;
			files = (
				CD44374B1AAD698400A271BA /* ObjectMapper.framework in Copy Frameworks */,
			);
			name = "Copy Frameworks";
			runOnlyForDeploymentPostprocessing = 0;
		};
/* End PBXCopyFilesBuildPhase section */

/* Begin PBXFileReference section */
		030114A81D95187600FBFD4F /* ImmutableMappble.swift */ = {isa = PBXFileReference; fileEncoding = 4; lastKnownFileType = sourcecode.swift; path = ImmutableMappble.swift; sourceTree = "<group>"; };
		030114AA1D95197100FBFD4F /* ImmutableTests.swift */ = {isa = PBXFileReference; fileEncoding = 4; lastKnownFileType = sourcecode.swift; path = ImmutableTests.swift; sourceTree = "<group>"; };
		37AFD9B81AAD191C00AB59B5 /* CustomDateFormatTransform.swift */ = {isa = PBXFileReference; fileEncoding = 4; lastKnownFileType = sourcecode.swift; path = CustomDateFormatTransform.swift; sourceTree = "<group>"; };
		3BAD2C0B1BDDB10D00E6B203 /* Mappable.swift */ = {isa = PBXFileReference; fileEncoding = 4; lastKnownFileType = sourcecode.swift; lineEnding = 0; path = Mappable.swift; sourceTree = "<group>"; xcLanguageSpecificationIdentifier = xcode.lang.swift; };
		3BAD2C0F1BDDC0B000E6B203 /* MappableExtensionsTests.swift */ = {isa = PBXFileReference; fileEncoding = 4; lastKnownFileType = sourcecode.swift; path = MappableExtensionsTests.swift; sourceTree = "<group>"; };
		6100B1BF1BD76A020011114A /* NestedArrayTests.swift */ = {isa = PBXFileReference; fileEncoding = 4; lastKnownFileType = sourcecode.swift; lineEnding = 0; path = NestedArrayTests.swift; sourceTree = "<group>"; xcLanguageSpecificationIdentifier = xcode.lang.swift; };
		6A05B7A61BE274BE00F19B53 /* ObjectMapper.framework */ = {isa = PBXFileReference; explicitFileType = wrapper.framework; includeInIndex = 0; path = ObjectMapper.framework; sourceTree = BUILT_PRODUCTS_DIR; };
		6A05B7AF1BE274BE00F19B53 /* ObjectMapper-tvOSTests.xctest */ = {isa = PBXFileReference; explicitFileType = wrapper.cfbundle; includeInIndex = 0; path = "ObjectMapper-tvOSTests.xctest"; sourceTree = BUILT_PRODUCTS_DIR; };
		6A0BF1FE1C0B53470083D1AF /* ToObjectTests.swift */ = {isa = PBXFileReference; fileEncoding = 4; lastKnownFileType = sourcecode.swift; path = ToObjectTests.swift; sourceTree = "<group>"; };
		6A2AD03D1B2C78540097E150 /* ObjectMapper.framework */ = {isa = PBXFileReference; explicitFileType = wrapper.framework; includeInIndex = 0; path = ObjectMapper.framework; sourceTree = BUILT_PRODUCTS_DIR; };
		6A3774331A31427F00CC0AB5 /* BasicTypesTestsToJSON.swift */ = {isa = PBXFileReference; fileEncoding = 4; lastKnownFileType = sourcecode.swift; lineEnding = 0; path = BasicTypesTestsToJSON.swift; sourceTree = "<group>"; xcLanguageSpecificationIdentifier = xcode.lang.swift; };
		6A412A161BAC770C001C3F67 /* ClassClusterTests.swift */ = {isa = PBXFileReference; fileEncoding = 4; lastKnownFileType = sourcecode.swift; path = ClassClusterTests.swift; sourceTree = "<group>"; };
		6A412A231BB0DA26001C3F67 /* PerformanceTests.swift */ = {isa = PBXFileReference; fileEncoding = 4; lastKnownFileType = sourcecode.swift; path = PerformanceTests.swift; sourceTree = "<group>"; };
		6A442CA01CE251F100AB4F1F /* MapContextTests.swift */ = {isa = PBXFileReference; fileEncoding = 4; lastKnownFileType = sourcecode.swift; lineEnding = 0; path = MapContextTests.swift; sourceTree = "<group>"; xcLanguageSpecificationIdentifier = xcode.lang.swift; };
		6A51372B1AADDE2700B82516 /* DateFormatterTransform.swift */ = {isa = PBXFileReference; fileEncoding = 4; lastKnownFileType = sourcecode.swift; path = DateFormatterTransform.swift; sourceTree = "<group>"; };
		6A51372E1AADE12C00B82516 /* CustomTransformTests.swift */ = {isa = PBXFileReference; fileEncoding = 4; lastKnownFileType = sourcecode.swift; lineEnding = 0; path = CustomTransformTests.swift; sourceTree = "<group>"; xcLanguageSpecificationIdentifier = xcode.lang.swift; };
		6A6AEB951A93874F002573D3 /* BasicTypesTestsFromJSON.swift */ = {isa = PBXFileReference; fileEncoding = 4; lastKnownFileType = sourcecode.swift; path = BasicTypesTestsFromJSON.swift; sourceTree = "<group>"; };
		6A6AEB971A9387D0002573D3 /* BasicTypes.swift */ = {isa = PBXFileReference; fileEncoding = 4; lastKnownFileType = sourcecode.swift; lineEnding = 0; path = BasicTypes.swift; sourceTree = "<group>"; xcLanguageSpecificationIdentifier = xcode.lang.swift; };
		6A6C54CF19FE8DB600239454 /* URLTransform.swift */ = {isa = PBXFileReference; fileEncoding = 4; lastKnownFileType = sourcecode.swift; path = URLTransform.swift; sourceTree = "<group>"; };
		6A715C491D05B1FA0054AD62 /* IgnoreNilTests.swift */ = {isa = PBXFileReference; fileEncoding = 4; lastKnownFileType = sourcecode.swift; path = IgnoreNilTests.swift; sourceTree = "<group>"; };
		6A9EEBD41AC5BFA30011F22C /* README.md */ = {isa = PBXFileReference; fileEncoding = 4; lastKnownFileType = net.daringfireball.markdown; lineEnding = 0; path = README.md; sourceTree = "<group>"; xcLanguageSpecificationIdentifier = xcode.lang.markdown; };
		6AAC8F7619F03C2900E7A677 /* ObjectMapper.framework */ = {isa = PBXFileReference; explicitFileType = wrapper.framework; includeInIndex = 0; path = ObjectMapper.framework; sourceTree = BUILT_PRODUCTS_DIR; };
		6AAC8F7A19F03C2900E7A677 /* Info.plist */ = {isa = PBXFileReference; lastKnownFileType = text.plist.xml; path = Info.plist; sourceTree = "<group>"; };
		6AAC8F7B19F03C2900E7A677 /* ObjectMapper.h */ = {isa = PBXFileReference; lastKnownFileType = sourcecode.c.h; path = ObjectMapper.h; sourceTree = "<group>"; };
		6AAC8F8119F03C2900E7A677 /* ObjectMapper-iOSTests.xctest */ = {isa = PBXFileReference; explicitFileType = wrapper.cfbundle; includeInIndex = 0; path = "ObjectMapper-iOSTests.xctest"; sourceTree = BUILT_PRODUCTS_DIR; };
		6AAC8F8419F03C2900E7A677 /* Info.plist */ = {isa = PBXFileReference; lastKnownFileType = text.plist.xml; path = Info.plist; sourceTree = "<group>"; };
		6AAC8F8519F03C2900E7A677 /* ObjectMapperTests.swift */ = {isa = PBXFileReference; lastKnownFileType = sourcecode.swift; lineEnding = 0; path = ObjectMapperTests.swift; sourceTree = "<group>"; xcLanguageSpecificationIdentifier = xcode.lang.swift; };
		6AAC8FC319F048FE00E7A677 /* FromJSON.swift */ = {isa = PBXFileReference; fileEncoding = 4; lastKnownFileType = sourcecode.swift; lineEnding = 0; path = FromJSON.swift; sourceTree = "<group>"; xcLanguageSpecificationIdentifier = xcode.lang.swift; };
		6AAC8FC419F048FE00E7A677 /* Mapper.swift */ = {isa = PBXFileReference; fileEncoding = 4; lastKnownFileType = sourcecode.swift; lineEnding = 0; path = Mapper.swift; sourceTree = "<group>"; xcLanguageSpecificationIdentifier = xcode.lang.swift; };
		6AAC8FC519F048FE00E7A677 /* Operators.swift */ = {isa = PBXFileReference; fileEncoding = 4; lastKnownFileType = sourcecode.swift; lineEnding = 0; path = Operators.swift; sourceTree = "<group>"; xcLanguageSpecificationIdentifier = xcode.lang.swift; };
		6AAC8FC719F048FE00E7A677 /* ToJSON.swift */ = {isa = PBXFileReference; fileEncoding = 4; lastKnownFileType = sourcecode.swift; lineEnding = 0; path = ToJSON.swift; sourceTree = "<group>"; };
		6AAC8FCB19F048FE00E7A677 /* DateTransform.swift */ = {isa = PBXFileReference; fileEncoding = 4; lastKnownFileType = sourcecode.swift; path = DateTransform.swift; sourceTree = "<group>"; };
		6ACB15D11BC7F1D0006C029C /* Map.swift */ = {isa = PBXFileReference; fileEncoding = 4; lastKnownFileType = sourcecode.swift; path = Map.swift; sourceTree = "<group>"; };
		6AECC9E51D79E29100222E7A /* DictionaryTransformTests.swift */ = {isa = PBXFileReference; fileEncoding = 4; lastKnownFileType = sourcecode.swift; path = DictionaryTransformTests.swift; sourceTree = "<group>"; };
		6AF148831D999E31002BEA2C /* GenericObjectsTests.swift */ = {isa = PBXFileReference; fileEncoding = 4; lastKnownFileType = sourcecode.swift; path = GenericObjectsTests.swift; sourceTree = "<group>"; };
		6AF148871D99A25B002BEA2C /* MapError.swift */ = {isa = PBXFileReference; fileEncoding = 4; lastKnownFileType = sourcecode.swift; path = MapError.swift; sourceTree = "<group>"; };
<<<<<<< HEAD
		6AF1488C1D99A7A6002BEA2C /* TransformOperators.swift */ = {isa = PBXFileReference; fileEncoding = 4; lastKnownFileType = sourcecode.swift; lineEnding = 0; path = TransformOperators.swift; sourceTree = "<group>"; xcLanguageSpecificationIdentifier = xcode.lang.swift; };
		6AF148911D99A7CA002BEA2C /* EnumOperators.swift */ = {isa = PBXFileReference; fileEncoding = 4; lastKnownFileType = sourcecode.swift; lineEnding = 0; path = EnumOperators.swift; sourceTree = "<group>"; xcLanguageSpecificationIdentifier = xcode.lang.swift; };
=======
		6AF1488C1D99A7A6002BEA2C /* TransformOperators.swift */ = {isa = PBXFileReference; fileEncoding = 4; lastKnownFileType = sourcecode.swift; lineEnding = 0; name = TransformOperators.swift; path = Operators/TransformOperators.swift; sourceTree = "<group>"; xcLanguageSpecificationIdentifier = xcode.lang.swift; };
		6AF148911D99A7CA002BEA2C /* EnumOperators.swift */ = {isa = PBXFileReference; fileEncoding = 4; lastKnownFileType = sourcecode.swift; lineEnding = 0; name = EnumOperators.swift; path = Operators/EnumOperators.swift; sourceTree = "<group>"; xcLanguageSpecificationIdentifier = xcode.lang.swift; };
		79E591C61DAB7FED008E2EEF /* HexColorTransform.swift */ = {isa = PBXFileReference; fileEncoding = 4; lastKnownFileType = sourcecode.swift; path = HexColorTransform.swift; sourceTree = "<group>"; };
>>>>>>> 1dbd9620
		84D4F8511CC3B643008B0FB6 /* NSDecimalNumberTransform.swift */ = {isa = PBXFileReference; fileEncoding = 4; lastKnownFileType = sourcecode.swift; path = NSDecimalNumberTransform.swift; sourceTree = "<group>"; };
		84D4F8561CC3B71B008B0FB6 /* NSDecimalNumberTransformTests.swift */ = {isa = PBXFileReference; fileEncoding = 4; lastKnownFileType = sourcecode.swift; path = NSDecimalNumberTransformTests.swift; sourceTree = "<group>"; };
		891804CC1C122AF000E5C3EE /* MappableTypesWithTransformsTests.swift */ = {isa = PBXFileReference; fileEncoding = 4; lastKnownFileType = sourcecode.swift; path = MappableTypesWithTransformsTests.swift; sourceTree = "<group>"; };
		997B4A461D3FA20D005E3F31 /* DictionaryTransform.swift */ = {isa = PBXFileReference; fileEncoding = 4; lastKnownFileType = sourcecode.swift; path = DictionaryTransform.swift; sourceTree = "<group>"; };
		BC1E7F361ABC44C000F9B1CF /* EnumTransform.swift */ = {isa = PBXFileReference; fileEncoding = 4; lastKnownFileType = sourcecode.swift; path = EnumTransform.swift; sourceTree = "<group>"; };
		C135CAB31D762F6900BA9338 /* DataTransform.swift */ = {isa = PBXFileReference; fileEncoding = 4; lastKnownFileType = sourcecode.swift; path = DataTransform.swift; sourceTree = "<group>"; };
		C135CAB61D76303E00BA9338 /* DataTransformTests.swift */ = {isa = PBXFileReference; fileEncoding = 4; lastKnownFileType = sourcecode.swift; path = DataTransformTests.swift; sourceTree = "<group>"; };
		CD1602FF1AC023D5000CD69A /* ObjectMapper.framework */ = {isa = PBXFileReference; explicitFileType = wrapper.framework; includeInIndex = 0; path = ObjectMapper.framework; sourceTree = BUILT_PRODUCTS_DIR; };
		CD1603091AC023D6000CD69A /* ObjectMapper-MacTests.xctest */ = {isa = PBXFileReference; explicitFileType = wrapper.cfbundle; includeInIndex = 0; path = "ObjectMapper-MacTests.xctest"; sourceTree = BUILT_PRODUCTS_DIR; };
		CD44374C1AAE9C1100A271BA /* NestedKeysTests.swift */ = {isa = PBXFileReference; fileEncoding = 4; lastKnownFileType = sourcecode.swift; lineEnding = 0; path = NestedKeysTests.swift; sourceTree = "<group>"; xcLanguageSpecificationIdentifier = xcode.lang.swift; };
		CD50B6FC1A82518300744312 /* TransformType.swift */ = {isa = PBXFileReference; fileEncoding = 4; lastKnownFileType = sourcecode.swift; path = TransformType.swift; sourceTree = "<group>"; };
		CD71C8C01A7218AD009D4161 /* TransformOf.swift */ = {isa = PBXFileReference; fileEncoding = 4; lastKnownFileType = sourcecode.swift; lineEnding = 0; path = TransformOf.swift; sourceTree = "<group>"; xcLanguageSpecificationIdentifier = xcode.lang.swift; };
		D86BDEA31A51E5AC00120819 /* ISO8601DateTransform.swift */ = {isa = PBXFileReference; fileEncoding = 4; lastKnownFileType = sourcecode.swift; path = ISO8601DateTransform.swift; sourceTree = "<group>"; };
		DC99C8CB1CA261A8005C788C /* NullableKeysFromJSONTests.swift */ = {isa = PBXFileReference; fileEncoding = 4; lastKnownFileType = sourcecode.swift; path = NullableKeysFromJSONTests.swift; sourceTree = "<group>"; };
/* End PBXFileReference section */

/* Begin PBXFrameworksBuildPhase section */
		6A05B7A21BE274BE00F19B53 /* Frameworks */ = {
			isa = PBXFrameworksBuildPhase;
			buildActionMask = 2147483647;
			files = (
			);
			runOnlyForDeploymentPostprocessing = 0;
		};
		6A05B7AC1BE274BE00F19B53 /* Frameworks */ = {
			isa = PBXFrameworksBuildPhase;
			buildActionMask = 2147483647;
			files = (
				6A05B7B01BE274BE00F19B53 /* ObjectMapper.framework in Frameworks */,
			);
			runOnlyForDeploymentPostprocessing = 0;
		};
		6A2AD0391B2C78540097E150 /* Frameworks */ = {
			isa = PBXFrameworksBuildPhase;
			buildActionMask = 2147483647;
			files = (
			);
			runOnlyForDeploymentPostprocessing = 0;
		};
		6AAC8F7219F03C2900E7A677 /* Frameworks */ = {
			isa = PBXFrameworksBuildPhase;
			buildActionMask = 2147483647;
			files = (
			);
			runOnlyForDeploymentPostprocessing = 0;
		};
		6AAC8F7E19F03C2900E7A677 /* Frameworks */ = {
			isa = PBXFrameworksBuildPhase;
			buildActionMask = 2147483647;
			files = (
				CD4437491AAD692B00A271BA /* ObjectMapper.framework in Frameworks */,
			);
			runOnlyForDeploymentPostprocessing = 0;
		};
		CD1602FB1AC023D5000CD69A /* Frameworks */ = {
			isa = PBXFrameworksBuildPhase;
			buildActionMask = 2147483647;
			files = (
			);
			runOnlyForDeploymentPostprocessing = 0;
		};
		CD1603061AC023D6000CD69A /* Frameworks */ = {
			isa = PBXFrameworksBuildPhase;
			buildActionMask = 2147483647;
			files = (
				CD16030A1AC023D6000CD69A /* ObjectMapper.framework in Frameworks */,
			);
			runOnlyForDeploymentPostprocessing = 0;
		};
/* End PBXFrameworksBuildPhase section */

/* Begin PBXGroup section */
		6A51372D1AADDEE400B82516 /* Date */ = {
			isa = PBXGroup;
			children = (
				6AAC8FCB19F048FE00E7A677 /* DateTransform.swift */,
				6A51372B1AADDE2700B82516 /* DateFormatterTransform.swift */,
				D86BDEA31A51E5AC00120819 /* ISO8601DateTransform.swift */,
				37AFD9B81AAD191C00AB59B5 /* CustomDateFormatTransform.swift */,
			);
			name = Date;
			sourceTree = "<group>";
		};
		6AAC8F6C19F03C2900E7A677 = {
			isa = PBXGroup;
			children = (
				6A9EEBD41AC5BFA30011F22C /* README.md */,
				6AAC8F7819F03C2900E7A677 /* ObjectMapper */,
				6AAC8F8219F03C2900E7A677 /* ObjectMapperTests */,
				6AAC8F7719F03C2900E7A677 /* Products */,
			);
			sourceTree = "<group>";
			usesTabs = 1;
		};
		6AAC8F7719F03C2900E7A677 /* Products */ = {
			isa = PBXGroup;
			children = (
				6AAC8F7619F03C2900E7A677 /* ObjectMapper.framework */,
				6AAC8F8119F03C2900E7A677 /* ObjectMapper-iOSTests.xctest */,
				CD1602FF1AC023D5000CD69A /* ObjectMapper.framework */,
				CD1603091AC023D6000CD69A /* ObjectMapper-MacTests.xctest */,
				6A2AD03D1B2C78540097E150 /* ObjectMapper.framework */,
				6A05B7A61BE274BE00F19B53 /* ObjectMapper.framework */,
				6A05B7AF1BE274BE00F19B53 /* ObjectMapper-tvOSTests.xctest */,
			);
			name = Products;
			sourceTree = "<group>";
		};
		6AAC8F7819F03C2900E7A677 /* ObjectMapper */ = {
			isa = PBXGroup;
			children = (
				6AAC8F7B19F03C2900E7A677 /* ObjectMapper.h */,
				6AAC8FC219F048FE00E7A677 /* Core */,
				6AAC8FCA19F048FE00E7A677 /* Transforms */,
				6AAC8F7919F03C2900E7A677 /* Supporting Files */,
			);
			name = ObjectMapper;
			path = Sources;
			sourceTree = "<group>";
		};
		6AAC8F7919F03C2900E7A677 /* Supporting Files */ = {
			isa = PBXGroup;
			children = (
				6AAC8F7A19F03C2900E7A677 /* Info.plist */,
			);
			name = "Supporting Files";
			sourceTree = "<group>";
		};
		6AAC8F8219F03C2900E7A677 /* ObjectMapperTests */ = {
			isa = PBXGroup;
			children = (
				6A6AEB971A9387D0002573D3 /* BasicTypes.swift */,
				6A6AEB951A93874F002573D3 /* BasicTypesTestsFromJSON.swift */,
				6A3774331A31427F00CC0AB5 /* BasicTypesTestsToJSON.swift */,
				6A412A161BAC770C001C3F67 /* ClassClusterTests.swift */,
				6A51372E1AADE12C00B82516 /* CustomTransformTests.swift */,
				C135CAB61D76303E00BA9338 /* DataTransformTests.swift */,
				6AECC9E51D79E29100222E7A /* DictionaryTransformTests.swift */,
				6AF148831D999E31002BEA2C /* GenericObjectsTests.swift */,
				6A715C491D05B1FA0054AD62 /* IgnoreNilTests.swift */,
				030114AA1D95197100FBFD4F /* ImmutableTests.swift */,
				6A442CA01CE251F100AB4F1F /* MapContextTests.swift */,
				3BAD2C0F1BDDC0B000E6B203 /* MappableExtensionsTests.swift */,
				891804CC1C122AF000E5C3EE /* MappableTypesWithTransformsTests.swift */,
				CD44374C1AAE9C1100A271BA /* NestedKeysTests.swift */,
				6100B1BF1BD76A020011114A /* NestedArrayTests.swift */,
				84D4F8561CC3B71B008B0FB6 /* NSDecimalNumberTransformTests.swift */,
				DC99C8CB1CA261A8005C788C /* NullableKeysFromJSONTests.swift */,
				6AAC8F8519F03C2900E7A677 /* ObjectMapperTests.swift */,
				6A412A231BB0DA26001C3F67 /* PerformanceTests.swift */,
				6A0BF1FE1C0B53470083D1AF /* ToObjectTests.swift */,
				6AAC8F8319F03C2900E7A677 /* Supporting Files */,
			);
			name = ObjectMapperTests;
			path = Tests;
			sourceTree = "<group>";
		};
		6AAC8F8319F03C2900E7A677 /* Supporting Files */ = {
			isa = PBXGroup;
			children = (
				6AAC8F8419F03C2900E7A677 /* Info.plist */,
			);
			name = "Supporting Files";
			sourceTree = "<group>";
		};
		6AAC8FC219F048FE00E7A677 /* Core */ = {
			isa = PBXGroup;
			children = (
				6ACB15D11BC7F1D0006C029C /* Map.swift */,
				6AF148871D99A25B002BEA2C /* MapError.swift */,
				3BAD2C0B1BDDB10D00E6B203 /* Mappable.swift */,
				030114A81D95187600FBFD4F /* ImmutableMappble.swift */,
				6AAC8FC419F048FE00E7A677 /* Mapper.swift */,
				6AF148961D99A912002BEA2C /* Operators */,
				6AAC8FC319F048FE00E7A677 /* FromJSON.swift */,
				6AAC8FC719F048FE00E7A677 /* ToJSON.swift */,
			);
			name = Core;
			sourceTree = "<group>";
		};
		6AAC8FCA19F048FE00E7A677 /* Transforms */ = {
			isa = PBXGroup;
			children = (
				6A51372D1AADDEE400B82516 /* Date */,
				CD71C8C01A7218AD009D4161 /* TransformOf.swift */,
				CD50B6FC1A82518300744312 /* TransformType.swift */,
				6A6C54CF19FE8DB600239454 /* URLTransform.swift */,
				BC1E7F361ABC44C000F9B1CF /* EnumTransform.swift */,
				84D4F8511CC3B643008B0FB6 /* NSDecimalNumberTransform.swift */,
				997B4A461D3FA20D005E3F31 /* DictionaryTransform.swift */,
				C135CAB31D762F6900BA9338 /* DataTransform.swift */,
				79E591C61DAB7FED008E2EEF /* HexColorTransform.swift */,
			);
			name = Transforms;
			sourceTree = "<group>";
		};
		6AF148961D99A912002BEA2C /* Operators */ = {
			isa = PBXGroup;
			children = (
				6AAC8FC519F048FE00E7A677 /* Operators.swift */,
				6AF148911D99A7CA002BEA2C /* EnumOperators.swift */,
				6AF1488C1D99A7A6002BEA2C /* TransformOperators.swift */,
			);
			name = Operators;
			sourceTree = "<group>";
		};
/* End PBXGroup section */

/* Begin PBXHeadersBuildPhase section */
		6A05B7A31BE274BE00F19B53 /* Headers */ = {
			isa = PBXHeadersBuildPhase;
			buildActionMask = 2147483647;
			files = (
				6A05B7BD1BE274E800F19B53 /* ObjectMapper.h in Headers */,
			);
			runOnlyForDeploymentPostprocessing = 0;
		};
		6A2AD03A1B2C78540097E150 /* Headers */ = {
			isa = PBXHeadersBuildPhase;
			buildActionMask = 2147483647;
			files = (
				6AC458191BA350CF00054758 /* ObjectMapper.h in Headers */,
			);
			runOnlyForDeploymentPostprocessing = 0;
		};
		6AAC8F7319F03C2900E7A677 /* Headers */ = {
			isa = PBXHeadersBuildPhase;
			buildActionMask = 2147483647;
			files = (
				6AAC8F7C19F03C2900E7A677 /* ObjectMapper.h in Headers */,
			);
			runOnlyForDeploymentPostprocessing = 0;
		};
		CD1602FC1AC023D5000CD69A /* Headers */ = {
			isa = PBXHeadersBuildPhase;
			buildActionMask = 2147483647;
			files = (
				CD1603181AC02437000CD69A /* ObjectMapper.h in Headers */,
			);
			runOnlyForDeploymentPostprocessing = 0;
		};
/* End PBXHeadersBuildPhase section */

/* Begin PBXNativeTarget section */
		6A05B7A51BE274BE00F19B53 /* ObjectMapper-tvOS */ = {
			isa = PBXNativeTarget;
			buildConfigurationList = 6A05B7BB1BE274BE00F19B53 /* Build configuration list for PBXNativeTarget "ObjectMapper-tvOS" */;
			buildPhases = (
				6A05B7A11BE274BE00F19B53 /* Sources */,
				6A05B7A21BE274BE00F19B53 /* Frameworks */,
				6A05B7A31BE274BE00F19B53 /* Headers */,
				6A05B7A41BE274BE00F19B53 /* Resources */,
			);
			buildRules = (
			);
			dependencies = (
			);
			name = "ObjectMapper-tvOS";
			productName = "ObjectMapper-tvOS";
			productReference = 6A05B7A61BE274BE00F19B53 /* ObjectMapper.framework */;
			productType = "com.apple.product-type.framework";
		};
		6A05B7AE1BE274BE00F19B53 /* ObjectMapper-tvOSTests */ = {
			isa = PBXNativeTarget;
			buildConfigurationList = 6A05B7BC1BE274BE00F19B53 /* Build configuration list for PBXNativeTarget "ObjectMapper-tvOSTests" */;
			buildPhases = (
				6A05B7AB1BE274BE00F19B53 /* Sources */,
				6A05B7AC1BE274BE00F19B53 /* Frameworks */,
				6A05B7AD1BE274BE00F19B53 /* Resources */,
			);
			buildRules = (
			);
			dependencies = (
				6A05B7B21BE274BE00F19B53 /* PBXTargetDependency */,
			);
			name = "ObjectMapper-tvOSTests";
			productName = "ObjectMapper-tvOSTests";
			productReference = 6A05B7AF1BE274BE00F19B53 /* ObjectMapper-tvOSTests.xctest */;
			productType = "com.apple.product-type.bundle.unit-test";
		};
		6A2AD03C1B2C78540097E150 /* ObjectMapper-watchOS */ = {
			isa = PBXNativeTarget;
			buildConfigurationList = 6A2AD0441B2C78540097E150 /* Build configuration list for PBXNativeTarget "ObjectMapper-watchOS" */;
			buildPhases = (
				6A2AD0381B2C78540097E150 /* Sources */,
				6A2AD0391B2C78540097E150 /* Frameworks */,
				6A2AD03A1B2C78540097E150 /* Headers */,
				6A2AD03B1B2C78540097E150 /* Resources */,
			);
			buildRules = (
			);
			dependencies = (
			);
			name = "ObjectMapper-watchOS";
			productName = "ObjectMapper-watchOS";
			productReference = 6A2AD03D1B2C78540097E150 /* ObjectMapper.framework */;
			productType = "com.apple.product-type.framework";
		};
		6AAC8F7519F03C2900E7A677 /* ObjectMapper-iOS */ = {
			isa = PBXNativeTarget;
			buildConfigurationList = 6AAC8F8919F03C2900E7A677 /* Build configuration list for PBXNativeTarget "ObjectMapper-iOS" */;
			buildPhases = (
				6AAC8F7119F03C2900E7A677 /* Sources */,
				6AAC8F7219F03C2900E7A677 /* Frameworks */,
				6AAC8F7319F03C2900E7A677 /* Headers */,
				6AAC8F7419F03C2900E7A677 /* Resources */,
			);
			buildRules = (
			);
			dependencies = (
			);
			name = "ObjectMapper-iOS";
			productName = ObjectMapper;
			productReference = 6AAC8F7619F03C2900E7A677 /* ObjectMapper.framework */;
			productType = "com.apple.product-type.framework";
		};
		6AAC8F8019F03C2900E7A677 /* ObjectMapper-iOSTests */ = {
			isa = PBXNativeTarget;
			buildConfigurationList = 6AAC8F8C19F03C2900E7A677 /* Build configuration list for PBXNativeTarget "ObjectMapper-iOSTests" */;
			buildPhases = (
				6AAC8F7D19F03C2900E7A677 /* Sources */,
				6AAC8F7E19F03C2900E7A677 /* Frameworks */,
				6AAC8F7F19F03C2900E7A677 /* Resources */,
				CD44374A1AAD696B00A271BA /* Copy Frameworks */,
			);
			buildRules = (
			);
			dependencies = (
				6AAC8FD619F04A5600E7A677 /* PBXTargetDependency */,
			);
			name = "ObjectMapper-iOSTests";
			productName = ObjectMapperTests;
			productReference = 6AAC8F8119F03C2900E7A677 /* ObjectMapper-iOSTests.xctest */;
			productType = "com.apple.product-type.bundle.unit-test";
		};
		CD1602FE1AC023D5000CD69A /* ObjectMapper-Mac */ = {
			isa = PBXNativeTarget;
			buildConfigurationList = CD1603161AC023D6000CD69A /* Build configuration list for PBXNativeTarget "ObjectMapper-Mac" */;
			buildPhases = (
				CD1602FA1AC023D5000CD69A /* Sources */,
				CD1602FB1AC023D5000CD69A /* Frameworks */,
				CD1602FC1AC023D5000CD69A /* Headers */,
				CD1602FD1AC023D5000CD69A /* Resources */,
			);
			buildRules = (
			);
			dependencies = (
			);
			name = "ObjectMapper-Mac";
			productName = "ObjectMapper-Mac";
			productReference = CD1602FF1AC023D5000CD69A /* ObjectMapper.framework */;
			productType = "com.apple.product-type.framework";
		};
		CD1603081AC023D6000CD69A /* ObjectMapper-MacTests */ = {
			isa = PBXNativeTarget;
			buildConfigurationList = CD1603171AC023D6000CD69A /* Build configuration list for PBXNativeTarget "ObjectMapper-MacTests" */;
			buildPhases = (
				CD1603051AC023D6000CD69A /* Sources */,
				CD1603061AC023D6000CD69A /* Frameworks */,
				CD1603071AC023D6000CD69A /* Resources */,
				6AAE6A421ACED92700FBC899 /* CopyFiles */,
			);
			buildRules = (
			);
			dependencies = (
				CD16030C1AC023D6000CD69A /* PBXTargetDependency */,
			);
			name = "ObjectMapper-MacTests";
			productName = "ObjectMapper-MacTests";
			productReference = CD1603091AC023D6000CD69A /* ObjectMapper-MacTests.xctest */;
			productType = "com.apple.product-type.bundle.unit-test";
		};
/* End PBXNativeTarget section */

/* Begin PBXProject section */
		6AAC8F6D19F03C2900E7A677 /* Project object */ = {
			isa = PBXProject;
			attributes = {
				LastSwiftUpdateCheck = 0710;
				LastUpgradeCheck = 0800;
				ORGANIZATIONNAME = hearst;
				TargetAttributes = {
					6A05B7A51BE274BE00F19B53 = {
						CreatedOnToolsVersion = 7.1;
						LastSwiftMigration = 0800;
					};
					6A05B7AE1BE274BE00F19B53 = {
						CreatedOnToolsVersion = 7.1;
						LastSwiftMigration = 0800;
						ProvisioningStyle = Manual;
					};
					6A2AD03C1B2C78540097E150 = {
						CreatedOnToolsVersion = 7.0;
					};
					6AAC8F7519F03C2900E7A677 = {
						CreatedOnToolsVersion = 6.0.1;
						LastSwiftMigration = 0800;
					};
					6AAC8F8019F03C2900E7A677 = {
						CreatedOnToolsVersion = 6.0.1;
						LastSwiftMigration = 0800;
					};
					CD1602FE1AC023D5000CD69A = {
						CreatedOnToolsVersion = 6.2;
					};
					CD1603081AC023D6000CD69A = {
						CreatedOnToolsVersion = 6.2;
					};
				};
			};
			buildConfigurationList = 6AAC8F7019F03C2900E7A677 /* Build configuration list for PBXProject "ObjectMapper" */;
			compatibilityVersion = "Xcode 3.2";
			developmentRegion = English;
			hasScannedForEncodings = 0;
			knownRegions = (
				en,
			);
			mainGroup = 6AAC8F6C19F03C2900E7A677;
			productRefGroup = 6AAC8F7719F03C2900E7A677 /* Products */;
			projectDirPath = "";
			projectRoot = "";
			targets = (
				6AAC8F7519F03C2900E7A677 /* ObjectMapper-iOS */,
				CD1602FE1AC023D5000CD69A /* ObjectMapper-Mac */,
				6A2AD03C1B2C78540097E150 /* ObjectMapper-watchOS */,
				6A05B7A51BE274BE00F19B53 /* ObjectMapper-tvOS */,
				6AAC8F8019F03C2900E7A677 /* ObjectMapper-iOSTests */,
				CD1603081AC023D6000CD69A /* ObjectMapper-MacTests */,
				6A05B7AE1BE274BE00F19B53 /* ObjectMapper-tvOSTests */,
			);
		};
/* End PBXProject section */

/* Begin PBXResourcesBuildPhase section */
		6A05B7A41BE274BE00F19B53 /* Resources */ = {
			isa = PBXResourcesBuildPhase;
			buildActionMask = 2147483647;
			files = (
			);
			runOnlyForDeploymentPostprocessing = 0;
		};
		6A05B7AD1BE274BE00F19B53 /* Resources */ = {
			isa = PBXResourcesBuildPhase;
			buildActionMask = 2147483647;
			files = (
			);
			runOnlyForDeploymentPostprocessing = 0;
		};
		6A2AD03B1B2C78540097E150 /* Resources */ = {
			isa = PBXResourcesBuildPhase;
			buildActionMask = 2147483647;
			files = (
			);
			runOnlyForDeploymentPostprocessing = 0;
		};
		6AAC8F7419F03C2900E7A677 /* Resources */ = {
			isa = PBXResourcesBuildPhase;
			buildActionMask = 2147483647;
			files = (
			);
			runOnlyForDeploymentPostprocessing = 0;
		};
		6AAC8F7F19F03C2900E7A677 /* Resources */ = {
			isa = PBXResourcesBuildPhase;
			buildActionMask = 2147483647;
			files = (
			);
			runOnlyForDeploymentPostprocessing = 0;
		};
		CD1602FD1AC023D5000CD69A /* Resources */ = {
			isa = PBXResourcesBuildPhase;
			buildActionMask = 2147483647;
			files = (
			);
			runOnlyForDeploymentPostprocessing = 0;
		};
		CD1603071AC023D6000CD69A /* Resources */ = {
			isa = PBXResourcesBuildPhase;
			buildActionMask = 2147483647;
			files = (
			);
			runOnlyForDeploymentPostprocessing = 0;
		};
/* End PBXResourcesBuildPhase section */

/* Begin PBXSourcesBuildPhase section */
		6A05B7A11BE274BE00F19B53 /* Sources */ = {
			isa = PBXSourcesBuildPhase;
			buildActionMask = 2147483647;
			files = (
				6AA1F66E1BE991FF006EF513 /* Mappable.swift in Sources */,
				6AC692341BE3FD3A004C119A /* Map.swift in Sources */,
				6AF148901D99A7A6002BEA2C /* TransformOperators.swift in Sources */,
				6AC692351BE3FD3A004C119A /* Mapper.swift in Sources */,
				6AC692361BE3FD3A004C119A /* Operators.swift in Sources */,
				84D4F8551CC3B643008B0FB6 /* NSDecimalNumberTransform.swift in Sources */,
				6AC692371BE3FD3A004C119A /* FromJSON.swift in Sources */,
				6AF148951D99A7CA002BEA2C /* EnumOperators.swift in Sources */,
				997B4A4A1D3FA20D005E3F31 /* DictionaryTransform.swift in Sources */,
				6AC692381BE3FD3A004C119A /* ToJSON.swift in Sources */,
				6AC692391BE3FD3A004C119A /* DateTransform.swift in Sources */,
				6AC6923A1BE3FD3A004C119A /* DateFormatterTransform.swift in Sources */,
				6AC6923B1BE3FD3A004C119A /* ISO8601DateTransform.swift in Sources */,
				6AC6923C1BE3FD3A004C119A /* CustomDateFormatTransform.swift in Sources */,
				6AC6923D1BE3FD3A004C119A /* TransformOf.swift in Sources */,
				6AC6923E1BE3FD3A004C119A /* TransformType.swift in Sources */,
				6AC6923F1BE3FD3A004C119A /* URLTransform.swift in Sources */,
				6AC692401BE3FD3A004C119A /* EnumTransform.swift in Sources */,
				797FEDD01DAB856000E31F75 /* HexColorTransform.swift in Sources */,
				6AF1488B1D99A25B002BEA2C /* MapError.swift in Sources */,
				C135CABC1D7631DC00BA9338 /* DataTransform.swift in Sources */,
				030114B11D951A7500FBFD4F /* ImmutableMappble.swift in Sources */,
			);
			runOnlyForDeploymentPostprocessing = 0;
		};
		6A05B7AB1BE274BE00F19B53 /* Sources */ = {
			isa = PBXSourcesBuildPhase;
			buildActionMask = 2147483647;
			files = (
				6AA1F66F1BE9921C006EF513 /* MappableExtensionsTests.swift in Sources */,
				891804CF1C122AF000E5C3EE /* MappableTypesWithTransformsTests.swift in Sources */,
				6AF148861D999E31002BEA2C /* GenericObjectsTests.swift in Sources */,
				C135CAB91D76303E00BA9338 /* DataTransformTests.swift in Sources */,
				6A442CA31CE251F100AB4F1F /* MapContextTests.swift in Sources */,
				6AA1F66B1BE94687006EF513 /* ClassClusterTests.swift in Sources */,
				6AECC9E81D79E29100222E7A /* DictionaryTransformTests.swift in Sources */,
				6AA1F66C1BE94687006EF513 /* PerformanceTests.swift in Sources */,
				6AC692411BE3FD45004C119A /* BasicTypes.swift in Sources */,
				6A0BF2011C0B53470083D1AF /* ToObjectTests.swift in Sources */,
				84D4F8591CC3B71B008B0FB6 /* NSDecimalNumberTransformTests.swift in Sources */,
				6AC692421BE3FD45004C119A /* BasicTypesTestsFromJSON.swift in Sources */,
				6A715C4C1D05B1FA0054AD62 /* IgnoreNilTests.swift in Sources */,
				6AC692431BE3FD45004C119A /* BasicTypesTestsToJSON.swift in Sources */,
				6AC692441BE3FD45004C119A /* CustomTransformTests.swift in Sources */,
				6AC692451BE3FD45004C119A /* NestedKeysTests.swift in Sources */,
				6AC692461BE3FD45004C119A /* NestedArrayTests.swift in Sources */,
				DC99C8CE1CA261AE005C788C /* NullableKeysFromJSONTests.swift in Sources */,
				6AC692471BE3FD45004C119A /* ObjectMapperTests.swift in Sources */,
				030114AE1D951A5600FBFD4F /* ImmutableTests.swift in Sources */,
			);
			runOnlyForDeploymentPostprocessing = 0;
		};
		6A2AD0381B2C78540097E150 /* Sources */ = {
			isa = PBXSourcesBuildPhase;
			buildActionMask = 2147483647;
			files = (
				6A2AD0451B2C786C0097E150 /* Mapper.swift in Sources */,
				3BAD2C0E1BDDB10D00E6B203 /* Mappable.swift in Sources */,
				6AF1488F1D99A7A6002BEA2C /* TransformOperators.swift in Sources */,
				6A2AD0461B2C786C0097E150 /* Operators.swift in Sources */,
				6ACB15D41BC7F1D0006C029C /* Map.swift in Sources */,
				84D4F8541CC3B643008B0FB6 /* NSDecimalNumberTransform.swift in Sources */,
				6A2AD0471B2C786C0097E150 /* FromJSON.swift in Sources */,
				6AF148941D99A7CA002BEA2C /* EnumOperators.swift in Sources */,
				997B4A491D3FA20D005E3F31 /* DictionaryTransform.swift in Sources */,
				6A2AD0481B2C786C0097E150 /* ToJSON.swift in Sources */,
				6A2AD0491B2C786C0097E150 /* DateTransform.swift in Sources */,
				6A2AD04A1B2C786C0097E150 /* DateFormatterTransform.swift in Sources */,
				6A2AD04B1B2C786C0097E150 /* ISO8601DateTransform.swift in Sources */,
				6A2AD04C1B2C786C0097E150 /* CustomDateFormatTransform.swift in Sources */,
				6A2AD04D1B2C786C0097E150 /* TransformOf.swift in Sources */,
				6A2AD04E1B2C786C0097E150 /* TransformType.swift in Sources */,
				6A2AD04F1B2C786C0097E150 /* URLTransform.swift in Sources */,
				6A2AD0501B2C786C0097E150 /* EnumTransform.swift in Sources */,
				797FEDCF1DAB855F00E31F75 /* HexColorTransform.swift in Sources */,
				6AF1488A1D99A25B002BEA2C /* MapError.swift in Sources */,
				C135CABB1D7631DB00BA9338 /* DataTransform.swift in Sources */,
				030114B01D951A7100FBFD4F /* ImmutableMappble.swift in Sources */,
			);
			runOnlyForDeploymentPostprocessing = 0;
		};
		6AAC8F7119F03C2900E7A677 /* Sources */ = {
			isa = PBXSourcesBuildPhase;
			buildActionMask = 2147483647;
			files = (
				37AFD9B91AAD191C00AB59B5 /* CustomDateFormatTransform.swift in Sources */,
				3BAD2C0C1BDDB10D00E6B203 /* Mappable.swift in Sources */,
				6AF1488D1D99A7A6002BEA2C /* TransformOperators.swift in Sources */,
				CD50B6FD1A82518300744312 /* TransformType.swift in Sources */,
				6ACB15D21BC7F1D0006C029C /* Map.swift in Sources */,
				84D4F8521CC3B643008B0FB6 /* NSDecimalNumberTransform.swift in Sources */,
				6AAC8FD319F048FE00E7A677 /* DateTransform.swift in Sources */,
				6AF148921D99A7CA002BEA2C /* EnumOperators.swift in Sources */,
				997B4A471D3FA20D005E3F31 /* DictionaryTransform.swift in Sources */,
				BC1E7F371ABC44C000F9B1CF /* EnumTransform.swift in Sources */,
				D86BDEA41A51E5AD00120819 /* ISO8601DateTransform.swift in Sources */,
				CD71C8C11A7218AD009D4161 /* TransformOf.swift in Sources */,
				030114A91D95187600FBFD4F /* ImmutableMappble.swift in Sources */,
				6A6C54D019FE8DB600239454 /* URLTransform.swift in Sources */,
				6A51372C1AADDE2700B82516 /* DateFormatterTransform.swift in Sources */,
				6AAC8FCE19F048FE00E7A677 /* Mapper.swift in Sources */,
				6AAC8FCD19F048FE00E7A677 /* FromJSON.swift in Sources */,
				6AAC8FD119F048FE00E7A677 /* ToJSON.swift in Sources */,
				79E591C71DAB7FED008E2EEF /* HexColorTransform.swift in Sources */,
				6AF148881D99A25B002BEA2C /* MapError.swift in Sources */,
				C135CAB41D762F6900BA9338 /* DataTransform.swift in Sources */,
				6AAC8FCF19F048FE00E7A677 /* Operators.swift in Sources */,
			);
			runOnlyForDeploymentPostprocessing = 0;
		};
		6AAC8F7D19F03C2900E7A677 /* Sources */ = {
			isa = PBXSourcesBuildPhase;
			buildActionMask = 2147483647;
			files = (
				3BAD2C101BDDC0B000E6B203 /* MappableExtensionsTests.swift in Sources */,
				891804CD1C122AF000E5C3EE /* MappableTypesWithTransformsTests.swift in Sources */,
				6AF148841D999E31002BEA2C /* GenericObjectsTests.swift in Sources */,
				C135CAB71D76303E00BA9338 /* DataTransformTests.swift in Sources */,
				6A442CA11CE251F100AB4F1F /* MapContextTests.swift in Sources */,
				6A6AEB961A93874F002573D3 /* BasicTypesTestsFromJSON.swift in Sources */,
				6AECC9E61D79E29100222E7A /* DictionaryTransformTests.swift in Sources */,
				6A0BF1FF1C0B53470083D1AF /* ToObjectTests.swift in Sources */,
				CD44374D1AAE9C1100A271BA /* NestedKeysTests.swift in Sources */,
				6A3774341A31427F00CC0AB5 /* BasicTypesTestsToJSON.swift in Sources */,
				84D4F8571CC3B71B008B0FB6 /* NSDecimalNumberTransformTests.swift in Sources */,
				6A412A171BAC770C001C3F67 /* ClassClusterTests.swift in Sources */,
				6A715C4A1D05B1FA0054AD62 /* IgnoreNilTests.swift in Sources */,
				6A51372F1AADE12C00B82516 /* CustomTransformTests.swift in Sources */,
				6A6AEB981A9387D0002573D3 /* BasicTypes.swift in Sources */,
				6A412A241BB0DA26001C3F67 /* PerformanceTests.swift in Sources */,
				6AAC8F8619F03C2900E7A677 /* ObjectMapperTests.swift in Sources */,
				DC99C8CC1CA261A8005C788C /* NullableKeysFromJSONTests.swift in Sources */,
				6100B1C01BD76A030011114A /* NestedArrayTests.swift in Sources */,
				030114AC1D951A4F00FBFD4F /* ImmutableTests.swift in Sources */,
			);
			runOnlyForDeploymentPostprocessing = 0;
		};
		CD1602FA1AC023D5000CD69A /* Sources */ = {
			isa = PBXSourcesBuildPhase;
			buildActionMask = 2147483647;
			files = (
				CD1603221AC02472000CD69A /* TransformType.swift in Sources */,
				3BAD2C0D1BDDB10D00E6B203 /* Mappable.swift in Sources */,
				6AF1488E1D99A7A6002BEA2C /* TransformOperators.swift in Sources */,
				030114AF1D951A6C00FBFD4F /* ImmutableMappble.swift in Sources */,
				CD1603201AC02461000CD69A /* CustomDateFormatTransform.swift in Sources */,
				CD16031E1AC02461000CD69A /* DateFormatterTransform.swift in Sources */,
				84D4F8531CC3B643008B0FB6 /* NSDecimalNumberTransform.swift in Sources */,
				6AF148931D99A7CA002BEA2C /* EnumOperators.swift in Sources */,
				6ACB15D31BC7F1D0006C029C /* Map.swift in Sources */,
				997B4A481D3FA20D005E3F31 /* DictionaryTransform.swift in Sources */,
				CD1603241AC02472000CD69A /* EnumTransform.swift in Sources */,
				CD16031F1AC02461000CD69A /* ISO8601DateTransform.swift in Sources */,
				CD1603211AC02472000CD69A /* TransformOf.swift in Sources */,
				CD1603231AC02472000CD69A /* URLTransform.swift in Sources */,
				CD16031C1AC02451000CD69A /* ToJSON.swift in Sources */,
				CD16031D1AC02461000CD69A /* DateTransform.swift in Sources */,
				CD1603191AC02451000CD69A /* Mapper.swift in Sources */,
				CD16031A1AC02451000CD69A /* Operators.swift in Sources */,
				797FEDCE1DAB855F00E31F75 /* HexColorTransform.swift in Sources */,
				6AF148891D99A25B002BEA2C /* MapError.swift in Sources */,
				CD16031B1AC02451000CD69A /* FromJSON.swift in Sources */,
				C135CABA1D7631DB00BA9338 /* DataTransform.swift in Sources */,
			);
			runOnlyForDeploymentPostprocessing = 0;
		};
		CD1603051AC023D6000CD69A /* Sources */ = {
			isa = PBXSourcesBuildPhase;
			buildActionMask = 2147483647;
			files = (
				3BAD2C111BDDC0B000E6B203 /* MappableExtensionsTests.swift in Sources */,
				891804CE1C122AF000E5C3EE /* MappableTypesWithTransformsTests.swift in Sources */,
				6AF148851D999E31002BEA2C /* GenericObjectsTests.swift in Sources */,
				C135CAB81D76303E00BA9338 /* DataTransformTests.swift in Sources */,
				6A442CA21CE251F100AB4F1F /* MapContextTests.swift in Sources */,
				6AA1F66D1BE9468D006EF513 /* NestedArrayTests.swift in Sources */,
				6AECC9E71D79E29100222E7A /* DictionaryTransformTests.swift in Sources */,
				6A412A181BAC830B001C3F67 /* ClassClusterTests.swift in Sources */,
				CD1603261AC02480000CD69A /* BasicTypesTestsFromJSON.swift in Sources */,
				6A0BF2001C0B53470083D1AF /* ToObjectTests.swift in Sources */,
				84D4F8581CC3B71B008B0FB6 /* NSDecimalNumberTransformTests.swift in Sources */,
				CD1603291AC02480000CD69A /* NestedKeysTests.swift in Sources */,
				6A715C4B1D05B1FA0054AD62 /* IgnoreNilTests.swift in Sources */,
				CD1603251AC02480000CD69A /* BasicTypes.swift in Sources */,
				CD16032A1AC02480000CD69A /* ObjectMapperTests.swift in Sources */,
				CD1603271AC02480000CD69A /* BasicTypesTestsToJSON.swift in Sources */,
				6A412A251BB0DA26001C3F67 /* PerformanceTests.swift in Sources */,
				DC99C8CD1CA261AD005C788C /* NullableKeysFromJSONTests.swift in Sources */,
				CD1603281AC02480000CD69A /* CustomTransformTests.swift in Sources */,
				030114AD1D951A5300FBFD4F /* ImmutableTests.swift in Sources */,
			);
			runOnlyForDeploymentPostprocessing = 0;
		};
/* End PBXSourcesBuildPhase section */

/* Begin PBXTargetDependency section */
		6A05B7B21BE274BE00F19B53 /* PBXTargetDependency */ = {
			isa = PBXTargetDependency;
			target = 6A05B7A51BE274BE00F19B53 /* ObjectMapper-tvOS */;
			targetProxy = 6A05B7B11BE274BE00F19B53 /* PBXContainerItemProxy */;
		};
		6AAC8FD619F04A5600E7A677 /* PBXTargetDependency */ = {
			isa = PBXTargetDependency;
			target = 6AAC8F7519F03C2900E7A677 /* ObjectMapper-iOS */;
			targetProxy = 6AAC8FD519F04A5600E7A677 /* PBXContainerItemProxy */;
		};
		CD16030C1AC023D6000CD69A /* PBXTargetDependency */ = {
			isa = PBXTargetDependency;
			target = CD1602FE1AC023D5000CD69A /* ObjectMapper-Mac */;
			targetProxy = CD16030B1AC023D6000CD69A /* PBXContainerItemProxy */;
		};
/* End PBXTargetDependency section */

/* Begin XCBuildConfiguration section */
		6A05B7B71BE274BE00F19B53 /* Debug */ = {
			isa = XCBuildConfiguration;
			buildSettings = {
				APPLICATION_EXTENSION_API_ONLY = YES;
				BITCODE_GENERATION_MODE = marker;
				CODE_SIGN_IDENTITY = "";
				"CODE_SIGN_IDENTITY[sdk=iphoneos*]" = "iPhone Developer";
				DEBUG_INFORMATION_FORMAT = dwarf;
				DEFINES_MODULE = YES;
				DYLIB_COMPATIBILITY_VERSION = 1;
				DYLIB_CURRENT_VERSION = 1;
				DYLIB_INSTALL_NAME_BASE = "@rpath";
				ENABLE_BITCODE = YES;
				GCC_NO_COMMON_BLOCKS = YES;
				INFOPLIST_FILE = Sources/Info.plist;
				INSTALL_PATH = "$(LOCAL_LIBRARY_DIR)/Frameworks";
				LD_RUNPATH_SEARCH_PATHS = "$(inherited) @executable_path/Frameworks @loader_path/Frameworks";
				PRODUCT_BUNDLE_IDENTIFIER = "com.hearst.$(PRODUCT_NAME:rfc1034identifier)";
				PRODUCT_NAME = "$(PROJECT_NAME)";
				SDKROOT = appletvos;
				SKIP_INSTALL = YES;
				SWIFT_VERSION = 3.0;
				TARGETED_DEVICE_FAMILY = 3;
				TVOS_DEPLOYMENT_TARGET = 9.0;
				WATCHOS_DEPLOYMENT_TARGET = 2.0;
			};
			name = Debug;
		};
		6A05B7B81BE274BE00F19B53 /* Release */ = {
			isa = XCBuildConfiguration;
			buildSettings = {
				APPLICATION_EXTENSION_API_ONLY = YES;
				BITCODE_GENERATION_MODE = bitcode;
				CODE_SIGN_IDENTITY = "";
				"CODE_SIGN_IDENTITY[sdk=iphoneos*]" = "iPhone Distribution";
				COPY_PHASE_STRIP = NO;
				DEBUG_INFORMATION_FORMAT = "dwarf-with-dsym";
				DEFINES_MODULE = YES;
				DYLIB_COMPATIBILITY_VERSION = 1;
				DYLIB_CURRENT_VERSION = 1;
				DYLIB_INSTALL_NAME_BASE = "@rpath";
				ENABLE_BITCODE = YES;
				GCC_NO_COMMON_BLOCKS = YES;
				INFOPLIST_FILE = Sources/Info.plist;
				INSTALL_PATH = "$(LOCAL_LIBRARY_DIR)/Frameworks";
				LD_RUNPATH_SEARCH_PATHS = "$(inherited) @executable_path/Frameworks @loader_path/Frameworks";
				PRODUCT_BUNDLE_IDENTIFIER = "com.hearst.$(PRODUCT_NAME:rfc1034identifier)";
				PRODUCT_NAME = "$(PROJECT_NAME)";
				SDKROOT = appletvos;
				SKIP_INSTALL = YES;
				SWIFT_VERSION = 3.0;
				TARGETED_DEVICE_FAMILY = 3;
				TVOS_DEPLOYMENT_TARGET = 9.0;
				WATCHOS_DEPLOYMENT_TARGET = 2.0;
			};
			name = Release;
		};
		6A05B7B91BE274BE00F19B53 /* Debug */ = {
			isa = XCBuildConfiguration;
			buildSettings = {
				CODE_SIGN_IDENTITY = "";
				DEBUG_INFORMATION_FORMAT = dwarf;
				DEVELOPMENT_TEAM = "";
				GCC_NO_COMMON_BLOCKS = YES;
				INFOPLIST_FILE = Tests/Info.plist;
				LD_RUNPATH_SEARCH_PATHS = "$(inherited) @executable_path/Frameworks @loader_path/Frameworks";
				PRODUCT_BUNDLE_IDENTIFIER = "com.hearst.ObjectMapper-tvOSTests";
				PRODUCT_NAME = "$(TARGET_NAME)";
				SDKROOT = appletvos;
				SWIFT_VERSION = 3.0;
				TVOS_DEPLOYMENT_TARGET = 9.0;
			};
			name = Debug;
		};
		6A05B7BA1BE274BE00F19B53 /* Release */ = {
			isa = XCBuildConfiguration;
			buildSettings = {
				CODE_SIGN_IDENTITY = "";
				COPY_PHASE_STRIP = NO;
				DEBUG_INFORMATION_FORMAT = "dwarf-with-dsym";
				DEVELOPMENT_TEAM = "";
				GCC_NO_COMMON_BLOCKS = YES;
				INFOPLIST_FILE = Tests/Info.plist;
				LD_RUNPATH_SEARCH_PATHS = "$(inherited) @executable_path/Frameworks @loader_path/Frameworks";
				PRODUCT_BUNDLE_IDENTIFIER = "com.hearst.ObjectMapper-tvOSTests";
				PRODUCT_NAME = "$(TARGET_NAME)";
				SDKROOT = appletvos;
				SWIFT_VERSION = 3.0;
				TVOS_DEPLOYMENT_TARGET = 9.0;
			};
			name = Release;
		};
		6A2AD0421B2C78540097E150 /* Debug */ = {
			isa = XCBuildConfiguration;
			buildSettings = {
				APPLICATION_EXTENSION_API_ONLY = YES;
				BITCODE_GENERATION_MODE = marker;
				CODE_SIGN_IDENTITY = "";
				DEBUG_INFORMATION_FORMAT = dwarf;
				DEFINES_MODULE = YES;
				DYLIB_COMPATIBILITY_VERSION = 1;
				DYLIB_CURRENT_VERSION = 1;
				DYLIB_INSTALL_NAME_BASE = "@rpath";
				ENABLE_BITCODE = YES;
				ENABLE_TESTABILITY = YES;
				GCC_NO_COMMON_BLOCKS = YES;
				INFOPLIST_FILE = Sources/Info.plist;
				INSTALL_PATH = "$(LOCAL_LIBRARY_DIR)/Frameworks";
				LD_RUNPATH_SEARCH_PATHS = "$(inherited) @executable_path/Frameworks @loader_path/Frameworks";
				PRODUCT_BUNDLE_IDENTIFIER = "com.hearst.$(PRODUCT_NAME:rfc1034identifier)";
				PRODUCT_NAME = "$(PROJECT_NAME)";
				SDKROOT = watchos;
				SKIP_INSTALL = YES;
				SWIFT_VERSION = 3.0;
				TARGETED_DEVICE_FAMILY = 4;
				TVOS_DEPLOYMENT_TARGET = 9.0;
				WATCHOS_DEPLOYMENT_TARGET = 2.0;
			};
			name = Debug;
		};
		6A2AD0431B2C78540097E150 /* Release */ = {
			isa = XCBuildConfiguration;
			buildSettings = {
				APPLICATION_EXTENSION_API_ONLY = YES;
				BITCODE_GENERATION_MODE = bitcode;
				CODE_SIGN_IDENTITY = "";
				COPY_PHASE_STRIP = NO;
				DEBUG_INFORMATION_FORMAT = "dwarf-with-dsym";
				DEFINES_MODULE = YES;
				DYLIB_COMPATIBILITY_VERSION = 1;
				DYLIB_CURRENT_VERSION = 1;
				DYLIB_INSTALL_NAME_BASE = "@rpath";
				ENABLE_BITCODE = YES;
				GCC_NO_COMMON_BLOCKS = YES;
				INFOPLIST_FILE = Sources/Info.plist;
				INSTALL_PATH = "$(LOCAL_LIBRARY_DIR)/Frameworks";
				LD_RUNPATH_SEARCH_PATHS = "$(inherited) @executable_path/Frameworks @loader_path/Frameworks";
				PRODUCT_BUNDLE_IDENTIFIER = "com.hearst.$(PRODUCT_NAME:rfc1034identifier)";
				PRODUCT_NAME = "$(PROJECT_NAME)";
				SDKROOT = watchos;
				SKIP_INSTALL = YES;
				SWIFT_VERSION = 3.0;
				TARGETED_DEVICE_FAMILY = 4;
				TVOS_DEPLOYMENT_TARGET = 9.0;
				WATCHOS_DEPLOYMENT_TARGET = 2.0;
			};
			name = Release;
		};
		6AAC8F8719F03C2900E7A677 /* Debug */ = {
			isa = XCBuildConfiguration;
			buildSettings = {
				ALWAYS_SEARCH_USER_PATHS = NO;
				CLANG_CXX_LANGUAGE_STANDARD = "gnu++0x";
				CLANG_CXX_LIBRARY = "libc++";
				CLANG_ENABLE_MODULES = YES;
				CLANG_ENABLE_OBJC_ARC = YES;
				CLANG_WARN_BOOL_CONVERSION = YES;
				CLANG_WARN_CONSTANT_CONVERSION = YES;
				CLANG_WARN_DIRECT_OBJC_ISA_USAGE = YES_ERROR;
				CLANG_WARN_EMPTY_BODY = YES;
				CLANG_WARN_ENUM_CONVERSION = YES;
				CLANG_WARN_INFINITE_RECURSION = YES;
				CLANG_WARN_INT_CONVERSION = YES;
				CLANG_WARN_OBJC_ROOT_CLASS = YES_ERROR;
				CLANG_WARN_SUSPICIOUS_MOVE = YES;
				CLANG_WARN_UNREACHABLE_CODE = YES;
				CLANG_WARN__DUPLICATE_METHOD_MATCH = YES;
				COPY_PHASE_STRIP = NO;
				CURRENT_PROJECT_VERSION = 1;
				ENABLE_STRICT_OBJC_MSGSEND = YES;
				ENABLE_TESTABILITY = YES;
				GCC_C_LANGUAGE_STANDARD = gnu99;
				GCC_DYNAMIC_NO_PIC = NO;
				GCC_NO_COMMON_BLOCKS = YES;
				GCC_OPTIMIZATION_LEVEL = 0;
				GCC_PREPROCESSOR_DEFINITIONS = (
					"DEBUG=1",
					"$(inherited)",
				);
				GCC_SYMBOLS_PRIVATE_EXTERN = NO;
				GCC_WARN_64_TO_32_BIT_CONVERSION = YES;
				GCC_WARN_ABOUT_RETURN_TYPE = YES_ERROR;
				GCC_WARN_UNDECLARED_SELECTOR = YES;
				GCC_WARN_UNINITIALIZED_AUTOS = YES_AGGRESSIVE;
				GCC_WARN_UNUSED_FUNCTION = YES;
				GCC_WARN_UNUSED_VARIABLE = YES;
				IPHONEOS_DEPLOYMENT_TARGET = 8.0;
				MACOSX_DEPLOYMENT_TARGET = 10.9;
				MTL_ENABLE_DEBUG_INFO = YES;
				ONLY_ACTIVE_ARCH = YES;
				SDKROOT = iphoneos;
				SWIFT_OPTIMIZATION_LEVEL = "-Onone";
				SWIFT_VERSION = 3.0;
				TARGETED_DEVICE_FAMILY = "1,2";
				VERSIONING_SYSTEM = "apple-generic";
				VERSION_INFO_PREFIX = "";
			};
			name = Debug;
		};
		6AAC8F8819F03C2900E7A677 /* Release */ = {
			isa = XCBuildConfiguration;
			buildSettings = {
				ALWAYS_SEARCH_USER_PATHS = NO;
				CLANG_CXX_LANGUAGE_STANDARD = "gnu++0x";
				CLANG_CXX_LIBRARY = "libc++";
				CLANG_ENABLE_MODULES = YES;
				CLANG_ENABLE_OBJC_ARC = YES;
				CLANG_WARN_BOOL_CONVERSION = YES;
				CLANG_WARN_CONSTANT_CONVERSION = YES;
				CLANG_WARN_DIRECT_OBJC_ISA_USAGE = YES_ERROR;
				CLANG_WARN_EMPTY_BODY = YES;
				CLANG_WARN_ENUM_CONVERSION = YES;
				CLANG_WARN_INFINITE_RECURSION = YES;
				CLANG_WARN_INT_CONVERSION = YES;
				CLANG_WARN_OBJC_ROOT_CLASS = YES_ERROR;
				CLANG_WARN_SUSPICIOUS_MOVE = YES;
				CLANG_WARN_UNREACHABLE_CODE = YES;
				CLANG_WARN__DUPLICATE_METHOD_MATCH = YES;
				COPY_PHASE_STRIP = YES;
				CURRENT_PROJECT_VERSION = 1;
				ENABLE_NS_ASSERTIONS = NO;
				ENABLE_STRICT_OBJC_MSGSEND = YES;
				GCC_C_LANGUAGE_STANDARD = gnu99;
				GCC_NO_COMMON_BLOCKS = YES;
				GCC_WARN_64_TO_32_BIT_CONVERSION = YES;
				GCC_WARN_ABOUT_RETURN_TYPE = YES_ERROR;
				GCC_WARN_UNDECLARED_SELECTOR = YES;
				GCC_WARN_UNINITIALIZED_AUTOS = YES_AGGRESSIVE;
				GCC_WARN_UNUSED_FUNCTION = YES;
				GCC_WARN_UNUSED_VARIABLE = YES;
				IPHONEOS_DEPLOYMENT_TARGET = 8.0;
				MACOSX_DEPLOYMENT_TARGET = 10.9;
				MTL_ENABLE_DEBUG_INFO = NO;
				SDKROOT = iphoneos;
				SWIFT_OPTIMIZATION_LEVEL = "-Owholemodule";
				SWIFT_VERSION = 3.0;
				TARGETED_DEVICE_FAMILY = "1,2";
				VALIDATE_PRODUCT = YES;
				VERSIONING_SYSTEM = "apple-generic";
				VERSION_INFO_PREFIX = "";
			};
			name = Release;
		};
		6AAC8F8A19F03C2900E7A677 /* Debug */ = {
			isa = XCBuildConfiguration;
			buildSettings = {
				APPLICATION_EXTENSION_API_ONLY = YES;
				BITCODE_GENERATION_MODE = marker;
				DEFINES_MODULE = YES;
				DYLIB_COMPATIBILITY_VERSION = 1;
				DYLIB_CURRENT_VERSION = 1;
				DYLIB_INSTALL_NAME_BASE = "@rpath";
				INFOPLIST_FILE = Sources/Info.plist;
				INSTALL_PATH = "$(LOCAL_LIBRARY_DIR)/Frameworks";
				LD_RUNPATH_SEARCH_PATHS = "$(inherited) @executable_path/Frameworks @loader_path/Frameworks";
				PRODUCT_BUNDLE_IDENTIFIER = "com.hearst.$(PRODUCT_NAME:rfc1034identifier)";
				PRODUCT_NAME = "$(PROJECT_NAME)";
				SKIP_INSTALL = YES;
				SWIFT_VERSION = 3.0;
				TVOS_DEPLOYMENT_TARGET = 9.0;
				WATCHOS_DEPLOYMENT_TARGET = 2.0;
			};
			name = Debug;
		};
		6AAC8F8B19F03C2900E7A677 /* Release */ = {
			isa = XCBuildConfiguration;
			buildSettings = {
				APPLICATION_EXTENSION_API_ONLY = YES;
				BITCODE_GENERATION_MODE = bitcode;
				DEFINES_MODULE = YES;
				DYLIB_COMPATIBILITY_VERSION = 1;
				DYLIB_CURRENT_VERSION = 1;
				DYLIB_INSTALL_NAME_BASE = "@rpath";
				INFOPLIST_FILE = Sources/Info.plist;
				INSTALL_PATH = "$(LOCAL_LIBRARY_DIR)/Frameworks";
				LD_RUNPATH_SEARCH_PATHS = "$(inherited) @executable_path/Frameworks @loader_path/Frameworks";
				PRODUCT_BUNDLE_IDENTIFIER = "com.hearst.$(PRODUCT_NAME:rfc1034identifier)";
				PRODUCT_NAME = "$(PROJECT_NAME)";
				SKIP_INSTALL = YES;
				SWIFT_VERSION = 3.0;
				TVOS_DEPLOYMENT_TARGET = 9.0;
				WATCHOS_DEPLOYMENT_TARGET = 2.0;
			};
			name = Release;
		};
		6AAC8F8D19F03C2900E7A677 /* Debug */ = {
			isa = XCBuildConfiguration;
			buildSettings = {
				FRAMEWORK_SEARCH_PATHS = "$(inherited)";
				GCC_PREPROCESSOR_DEFINITIONS = (
					"DEBUG=1",
					"$(inherited)",
				);
				INFOPLIST_FILE = Tests/Info.plist;
				LD_RUNPATH_SEARCH_PATHS = "$(inherited) @executable_path/Frameworks @loader_path/Frameworks";
				PRODUCT_BUNDLE_IDENTIFIER = "com.heart.$(PRODUCT_NAME:rfc1034identifier)";
				PRODUCT_NAME = "$(TARGET_NAME)";
				SWIFT_VERSION = 3.0;
			};
			name = Debug;
		};
		6AAC8F8E19F03C2900E7A677 /* Release */ = {
			isa = XCBuildConfiguration;
			buildSettings = {
				FRAMEWORK_SEARCH_PATHS = "$(inherited)";
				INFOPLIST_FILE = Tests/Info.plist;
				LD_RUNPATH_SEARCH_PATHS = "$(inherited) @executable_path/Frameworks @loader_path/Frameworks";
				PRODUCT_BUNDLE_IDENTIFIER = "com.heart.$(PRODUCT_NAME:rfc1034identifier)";
				PRODUCT_NAME = "$(TARGET_NAME)";
				SWIFT_VERSION = 3.0;
			};
			name = Release;
		};
		CD1603121AC023D6000CD69A /* Debug */ = {
			isa = XCBuildConfiguration;
			buildSettings = {
				APPLICATION_EXTENSION_API_ONLY = YES;
				BITCODE_GENERATION_MODE = marker;
				"CODE_SIGN_IDENTITY[sdk=iphoneos*]" = "Mac Developer";
				COMBINE_HIDPI_IMAGES = YES;
				DEFINES_MODULE = YES;
				DYLIB_COMPATIBILITY_VERSION = 1;
				DYLIB_CURRENT_VERSION = 1;
				DYLIB_INSTALL_NAME_BASE = "@rpath";
				FRAMEWORK_VERSION = A;
				GCC_PREPROCESSOR_DEFINITIONS = (
					"DEBUG=1",
					"$(inherited)",
				);
				INFOPLIST_FILE = Sources/Info.plist;
				INSTALL_PATH = "$(LOCAL_LIBRARY_DIR)/Frameworks";
				LD_RUNPATH_SEARCH_PATHS = "$(inherited) @executable_path/../Frameworks @loader_path/Frameworks";
				PRODUCT_BUNDLE_IDENTIFIER = "com.hearst.$(PRODUCT_NAME:rfc1034identifier)";
				PRODUCT_NAME = "$(PROJECT_NAME)";
				SDKROOT = macosx;
				SKIP_INSTALL = YES;
				SWIFT_VERSION = 3.0;
				TVOS_DEPLOYMENT_TARGET = 9.0;
				WATCHOS_DEPLOYMENT_TARGET = 2.0;
			};
			name = Debug;
		};
		CD1603131AC023D6000CD69A /* Release */ = {
			isa = XCBuildConfiguration;
			buildSettings = {
				APPLICATION_EXTENSION_API_ONLY = YES;
				BITCODE_GENERATION_MODE = bitcode;
				"CODE_SIGN_IDENTITY[sdk=iphoneos*]" = "3rd Party Mac Developer Application";
				COMBINE_HIDPI_IMAGES = YES;
				COPY_PHASE_STRIP = NO;
				DEBUG_INFORMATION_FORMAT = "dwarf-with-dsym";
				DEFINES_MODULE = YES;
				DYLIB_COMPATIBILITY_VERSION = 1;
				DYLIB_CURRENT_VERSION = 1;
				DYLIB_INSTALL_NAME_BASE = "@rpath";
				FRAMEWORK_VERSION = A;
				INFOPLIST_FILE = Sources/Info.plist;
				INSTALL_PATH = "$(LOCAL_LIBRARY_DIR)/Frameworks";
				LD_RUNPATH_SEARCH_PATHS = "$(inherited) @executable_path/../Frameworks @loader_path/Frameworks";
				PRODUCT_BUNDLE_IDENTIFIER = "com.hearst.$(PRODUCT_NAME:rfc1034identifier)";
				PRODUCT_NAME = "$(PROJECT_NAME)";
				SDKROOT = macosx;
				SKIP_INSTALL = YES;
				SWIFT_VERSION = 3.0;
				TVOS_DEPLOYMENT_TARGET = 9.0;
				WATCHOS_DEPLOYMENT_TARGET = 2.0;
			};
			name = Release;
		};
		CD1603141AC023D6000CD69A /* Debug */ = {
			isa = XCBuildConfiguration;
			buildSettings = {
				COMBINE_HIDPI_IMAGES = YES;
				FRAMEWORK_SEARCH_PATHS = "$(inherited)";
				GCC_PREPROCESSOR_DEFINITIONS = (
					"DEBUG=1",
					"$(inherited)",
				);
				INFOPLIST_FILE = Tests/Info.plist;
				LD_RUNPATH_SEARCH_PATHS = "$(inherited) @executable_path/../Frameworks @loader_path/../Frameworks";
				MACOSX_DEPLOYMENT_TARGET = 10.10;
				PRODUCT_BUNDLE_IDENTIFIER = "com.heart.$(PRODUCT_NAME:rfc1034identifier)";
				PRODUCT_NAME = "$(TARGET_NAME)";
				SDKROOT = macosx;
				SWIFT_VERSION = 3.0;
			};
			name = Debug;
		};
		CD1603151AC023D6000CD69A /* Release */ = {
			isa = XCBuildConfiguration;
			buildSettings = {
				COMBINE_HIDPI_IMAGES = YES;
				COPY_PHASE_STRIP = NO;
				DEBUG_INFORMATION_FORMAT = "dwarf-with-dsym";
				FRAMEWORK_SEARCH_PATHS = "$(inherited)";
				INFOPLIST_FILE = Tests/Info.plist;
				LD_RUNPATH_SEARCH_PATHS = "$(inherited) @executable_path/../Frameworks @loader_path/../Frameworks";
				MACOSX_DEPLOYMENT_TARGET = 10.10;
				PRODUCT_BUNDLE_IDENTIFIER = "com.heart.$(PRODUCT_NAME:rfc1034identifier)";
				PRODUCT_NAME = "$(TARGET_NAME)";
				SDKROOT = macosx;
				SWIFT_VERSION = 3.0;
			};
			name = Release;
		};
/* End XCBuildConfiguration section */

/* Begin XCConfigurationList section */
		6A05B7BB1BE274BE00F19B53 /* Build configuration list for PBXNativeTarget "ObjectMapper-tvOS" */ = {
			isa = XCConfigurationList;
			buildConfigurations = (
				6A05B7B71BE274BE00F19B53 /* Debug */,
				6A05B7B81BE274BE00F19B53 /* Release */,
			);
			defaultConfigurationIsVisible = 0;
			defaultConfigurationName = Release;
		};
		6A05B7BC1BE274BE00F19B53 /* Build configuration list for PBXNativeTarget "ObjectMapper-tvOSTests" */ = {
			isa = XCConfigurationList;
			buildConfigurations = (
				6A05B7B91BE274BE00F19B53 /* Debug */,
				6A05B7BA1BE274BE00F19B53 /* Release */,
			);
			defaultConfigurationIsVisible = 0;
			defaultConfigurationName = Release;
		};
		6A2AD0441B2C78540097E150 /* Build configuration list for PBXNativeTarget "ObjectMapper-watchOS" */ = {
			isa = XCConfigurationList;
			buildConfigurations = (
				6A2AD0421B2C78540097E150 /* Debug */,
				6A2AD0431B2C78540097E150 /* Release */,
			);
			defaultConfigurationIsVisible = 0;
			defaultConfigurationName = Release;
		};
		6AAC8F7019F03C2900E7A677 /* Build configuration list for PBXProject "ObjectMapper" */ = {
			isa = XCConfigurationList;
			buildConfigurations = (
				6AAC8F8719F03C2900E7A677 /* Debug */,
				6AAC8F8819F03C2900E7A677 /* Release */,
			);
			defaultConfigurationIsVisible = 0;
			defaultConfigurationName = Release;
		};
		6AAC8F8919F03C2900E7A677 /* Build configuration list for PBXNativeTarget "ObjectMapper-iOS" */ = {
			isa = XCConfigurationList;
			buildConfigurations = (
				6AAC8F8A19F03C2900E7A677 /* Debug */,
				6AAC8F8B19F03C2900E7A677 /* Release */,
			);
			defaultConfigurationIsVisible = 0;
			defaultConfigurationName = Release;
		};
		6AAC8F8C19F03C2900E7A677 /* Build configuration list for PBXNativeTarget "ObjectMapper-iOSTests" */ = {
			isa = XCConfigurationList;
			buildConfigurations = (
				6AAC8F8D19F03C2900E7A677 /* Debug */,
				6AAC8F8E19F03C2900E7A677 /* Release */,
			);
			defaultConfigurationIsVisible = 0;
			defaultConfigurationName = Release;
		};
		CD1603161AC023D6000CD69A /* Build configuration list for PBXNativeTarget "ObjectMapper-Mac" */ = {
			isa = XCConfigurationList;
			buildConfigurations = (
				CD1603121AC023D6000CD69A /* Debug */,
				CD1603131AC023D6000CD69A /* Release */,
			);
			defaultConfigurationIsVisible = 0;
			defaultConfigurationName = Release;
		};
		CD1603171AC023D6000CD69A /* Build configuration list for PBXNativeTarget "ObjectMapper-MacTests" */ = {
			isa = XCConfigurationList;
			buildConfigurations = (
				CD1603141AC023D6000CD69A /* Debug */,
				CD1603151AC023D6000CD69A /* Release */,
			);
			defaultConfigurationIsVisible = 0;
			defaultConfigurationName = Release;
		};
/* End XCConfigurationList section */
	};
	rootObject = 6AAC8F6D19F03C2900E7A677 /* Project object */;
}<|MERGE_RESOLUTION|>--- conflicted
+++ resolved
@@ -251,14 +251,9 @@
 		6AECC9E51D79E29100222E7A /* DictionaryTransformTests.swift */ = {isa = PBXFileReference; fileEncoding = 4; lastKnownFileType = sourcecode.swift; path = DictionaryTransformTests.swift; sourceTree = "<group>"; };
 		6AF148831D999E31002BEA2C /* GenericObjectsTests.swift */ = {isa = PBXFileReference; fileEncoding = 4; lastKnownFileType = sourcecode.swift; path = GenericObjectsTests.swift; sourceTree = "<group>"; };
 		6AF148871D99A25B002BEA2C /* MapError.swift */ = {isa = PBXFileReference; fileEncoding = 4; lastKnownFileType = sourcecode.swift; path = MapError.swift; sourceTree = "<group>"; };
-<<<<<<< HEAD
 		6AF1488C1D99A7A6002BEA2C /* TransformOperators.swift */ = {isa = PBXFileReference; fileEncoding = 4; lastKnownFileType = sourcecode.swift; lineEnding = 0; path = TransformOperators.swift; sourceTree = "<group>"; xcLanguageSpecificationIdentifier = xcode.lang.swift; };
 		6AF148911D99A7CA002BEA2C /* EnumOperators.swift */ = {isa = PBXFileReference; fileEncoding = 4; lastKnownFileType = sourcecode.swift; lineEnding = 0; path = EnumOperators.swift; sourceTree = "<group>"; xcLanguageSpecificationIdentifier = xcode.lang.swift; };
-=======
-		6AF1488C1D99A7A6002BEA2C /* TransformOperators.swift */ = {isa = PBXFileReference; fileEncoding = 4; lastKnownFileType = sourcecode.swift; lineEnding = 0; name = TransformOperators.swift; path = Operators/TransformOperators.swift; sourceTree = "<group>"; xcLanguageSpecificationIdentifier = xcode.lang.swift; };
-		6AF148911D99A7CA002BEA2C /* EnumOperators.swift */ = {isa = PBXFileReference; fileEncoding = 4; lastKnownFileType = sourcecode.swift; lineEnding = 0; name = EnumOperators.swift; path = Operators/EnumOperators.swift; sourceTree = "<group>"; xcLanguageSpecificationIdentifier = xcode.lang.swift; };
 		79E591C61DAB7FED008E2EEF /* HexColorTransform.swift */ = {isa = PBXFileReference; fileEncoding = 4; lastKnownFileType = sourcecode.swift; path = HexColorTransform.swift; sourceTree = "<group>"; };
->>>>>>> 1dbd9620
 		84D4F8511CC3B643008B0FB6 /* NSDecimalNumberTransform.swift */ = {isa = PBXFileReference; fileEncoding = 4; lastKnownFileType = sourcecode.swift; path = NSDecimalNumberTransform.swift; sourceTree = "<group>"; };
 		84D4F8561CC3B71B008B0FB6 /* NSDecimalNumberTransformTests.swift */ = {isa = PBXFileReference; fileEncoding = 4; lastKnownFileType = sourcecode.swift; path = NSDecimalNumberTransformTests.swift; sourceTree = "<group>"; };
 		891804CC1C122AF000E5C3EE /* MappableTypesWithTransformsTests.swift */ = {isa = PBXFileReference; fileEncoding = 4; lastKnownFileType = sourcecode.swift; path = MappableTypesWithTransformsTests.swift; sourceTree = "<group>"; };
