--- conflicted
+++ resolved
@@ -21,15 +21,11 @@
 		6A2AD04F1B2C786C0097E150 /* URLTransform.swift in Sources */ = {isa = PBXBuildFile; fileRef = 6A6C54CF19FE8DB600239454 /* URLTransform.swift */; };
 		6A2AD0501B2C786C0097E150 /* EnumTransform.swift in Sources */ = {isa = PBXBuildFile; fileRef = BC1E7F361ABC44C000F9B1CF /* EnumTransform.swift */; };
 		6A3774341A31427F00CC0AB5 /* BasicTypesTestsToJSON.swift in Sources */ = {isa = PBXBuildFile; fileRef = 6A3774331A31427F00CC0AB5 /* BasicTypesTestsToJSON.swift */; };
-<<<<<<< HEAD
 		6A412A171BAC770C001C3F67 /* ClassClusterTests.swift in Sources */ = {isa = PBXBuildFile; fileRef = 6A412A161BAC770C001C3F67 /* ClassClusterTests.swift */; settings = {ASSET_TAGS = (); }; };
 		6A412A181BAC830B001C3F67 /* ClassClusterTests.swift in Sources */ = {isa = PBXBuildFile; fileRef = 6A412A161BAC770C001C3F67 /* ClassClusterTests.swift */; };
 		6A412A241BB0DA26001C3F67 /* PerformanceTests.swift in Sources */ = {isa = PBXBuildFile; fileRef = 6A412A231BB0DA26001C3F67 /* PerformanceTests.swift */; settings = {ASSET_TAGS = (); }; };
 		6A412A251BB0DA26001C3F67 /* PerformanceTests.swift in Sources */ = {isa = PBXBuildFile; fileRef = 6A412A231BB0DA26001C3F67 /* PerformanceTests.swift */; settings = {ASSET_TAGS = (); }; };
-		6A51372C1AADDE2700B82516 /* DateFormaterTransform.swift in Sources */ = {isa = PBXBuildFile; fileRef = 6A51372B1AADDE2700B82516 /* DateFormaterTransform.swift */; };
-=======
 		6A51372C1AADDE2700B82516 /* DateFormatterTransform.swift in Sources */ = {isa = PBXBuildFile; fileRef = 6A51372B1AADDE2700B82516 /* DateFormatterTransform.swift */; };
->>>>>>> f77b2361
 		6A51372F1AADE12C00B82516 /* CustomTransformTests.swift in Sources */ = {isa = PBXBuildFile; fileRef = 6A51372E1AADE12C00B82516 /* CustomTransformTests.swift */; };
 		6A6AEB961A93874F002573D3 /* BasicTypesTestsFromJSON.swift in Sources */ = {isa = PBXBuildFile; fileRef = 6A6AEB951A93874F002573D3 /* BasicTypesTestsFromJSON.swift */; };
 		6A6AEB981A9387D0002573D3 /* BasicTypes.swift in Sources */ = {isa = PBXBuildFile; fileRef = 6A6AEB971A9387D0002573D3 /* BasicTypes.swift */; };
@@ -126,13 +122,9 @@
 		37AFD9B81AAD191C00AB59B5 /* CustomDateFormatTransform.swift */ = {isa = PBXFileReference; fileEncoding = 4; lastKnownFileType = sourcecode.swift; path = CustomDateFormatTransform.swift; sourceTree = "<group>"; };
 		6A2AD03D1B2C78540097E150 /* ObjectMapper.framework */ = {isa = PBXFileReference; explicitFileType = wrapper.framework; includeInIndex = 0; path = ObjectMapper.framework; sourceTree = BUILT_PRODUCTS_DIR; };
 		6A3774331A31427F00CC0AB5 /* BasicTypesTestsToJSON.swift */ = {isa = PBXFileReference; fileEncoding = 4; lastKnownFileType = sourcecode.swift; lineEnding = 0; path = BasicTypesTestsToJSON.swift; sourceTree = "<group>"; xcLanguageSpecificationIdentifier = xcode.lang.swift; };
-<<<<<<< HEAD
 		6A412A161BAC770C001C3F67 /* ClassClusterTests.swift */ = {isa = PBXFileReference; fileEncoding = 4; lastKnownFileType = sourcecode.swift; path = ClassClusterTests.swift; sourceTree = "<group>"; };
 		6A412A231BB0DA26001C3F67 /* PerformanceTests.swift */ = {isa = PBXFileReference; fileEncoding = 4; lastKnownFileType = sourcecode.swift; path = PerformanceTests.swift; sourceTree = "<group>"; };
-		6A51372B1AADDE2700B82516 /* DateFormaterTransform.swift */ = {isa = PBXFileReference; fileEncoding = 4; lastKnownFileType = sourcecode.swift; path = DateFormaterTransform.swift; sourceTree = "<group>"; };
-=======
 		6A51372B1AADDE2700B82516 /* DateFormatterTransform.swift */ = {isa = PBXFileReference; fileEncoding = 4; lastKnownFileType = sourcecode.swift; path = DateFormatterTransform.swift; sourceTree = "<group>"; };
->>>>>>> f77b2361
 		6A51372E1AADE12C00B82516 /* CustomTransformTests.swift */ = {isa = PBXFileReference; fileEncoding = 4; lastKnownFileType = sourcecode.swift; lineEnding = 0; path = CustomTransformTests.swift; sourceTree = "<group>"; xcLanguageSpecificationIdentifier = xcode.lang.swift; };
 		6A6AEB951A93874F002573D3 /* BasicTypesTestsFromJSON.swift */ = {isa = PBXFileReference; fileEncoding = 4; lastKnownFileType = sourcecode.swift; path = BasicTypesTestsFromJSON.swift; sourceTree = "<group>"; };
 		6A6AEB971A9387D0002573D3 /* BasicTypes.swift */ = {isa = PBXFileReference; fileEncoding = 4; lastKnownFileType = sourcecode.swift; lineEnding = 0; path = BasicTypes.swift; sourceTree = "<group>"; xcLanguageSpecificationIdentifier = xcode.lang.swift; };
