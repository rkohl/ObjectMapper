--- conflicted
+++ resolved
@@ -78,15 +78,6 @@
 		// RawRepresentable
 		"prop27a": NSNumber(value: 0),
 		"prop27b": NSNumber(value: 1000),
-<<<<<<< HEAD
-		
-		"prop28a": Int(0),
-		"prop28b": Int(255),
-		
-		"prop29a": Double(0),
-		"prop29b": Double(100),
-		
-=======
 		"prop27c": [NSNumber(value: 0), NSNumber(value: 1000)],
 
 		"prop28a": Int(0),
@@ -97,7 +88,6 @@
 		"prop29b": Double(100),
 		"prop29c": [Double(0), Double(100)],
 
->>>>>>> fb16bcef
 		"prop30a": Float(0),
 		"prop30b": Float(100),
 		"prop30c": [Float(0), Float(100)],
@@ -545,12 +535,8 @@
 		
 		prop31a >>> map["prop31a"]
 		prop31b >>> map["prop31b"]
-<<<<<<< HEAD
-		
-=======
 		prop31c >>> map["prop31c"]
 
->>>>>>> fb16bcef
 		prop32 >>> (map["prop32"], stringTransform)
 		prop33 >>> (map["prop33"], stringTransform)
 		prop34 >>> (map["prop34"], stringTransform)
