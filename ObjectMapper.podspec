Pod::Spec.new do |s|
  s.name = 'ObjectMapper'
  s.version = '2.2.6'
  s.license = 'MIT'
  s.summary = 'JSON Object mapping written in Swift'
  s.homepage = 'https://github.com/Hearst-DD/ObjectMapper'
  s.authors = { 'Tristan Himmelman' => 'tristanhimmelman@gmail.com' }
  s.source = { :git => 'https://github.com/Hearst-DD/ObjectMapper.git', :tag => s.version.to_s }

  s.watchos.deployment_target = '2.0'
  s.ios.deployment_target = '8.0'
  s.osx.deployment_target = '10.9'
  s.tvos.deployment_target = '9.0'


  s.pod_target_xcconfig = {
    'SWIFT_VERSION' => '3.1',
  }

<<<<<<< HEAD
  s.requires_arc = true
=======
  s.requires_arc = 'true'
>>>>>>> c9ab4f2b
  s.source_files = 'Sources/**/*.swift'
end<|MERGE_RESOLUTION|>--- conflicted
+++ resolved
@@ -17,10 +17,6 @@
     'SWIFT_VERSION' => '3.1',
   }
 
-<<<<<<< HEAD
   s.requires_arc = true
-=======
-  s.requires_arc = 'true'
->>>>>>> c9ab4f2b
   s.source_files = 'Sources/**/*.swift'
 end