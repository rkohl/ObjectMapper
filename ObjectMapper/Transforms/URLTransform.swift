--- conflicted
+++ resolved
@@ -43,27 +43,17 @@
 		self.shouldEncodeURLString = shouldEncodeURLString
 	}
 
-<<<<<<< HEAD
 	public func transformFromJSON(_ value: Any?) -> URL? {
-		if let URLString = value as? String,
-			let escapedURLString = URLString.addingPercentEncoding(withAllowedCharacters: CharacterSet.urlQueryAllowed) {
-			
-			return URL(string: escapedURLString)
-
-=======
-	public func transformFromJSON(value: AnyObject?) -> NSURL? {
 		guard let URLString = value as? String else { return nil }
 		
 		if !shouldEncodeURLString {
-			return NSURL(string: URLString)
->>>>>>> 9617cda4
+			return URL(string: URLString)
 		}
-
-		guard let escapedURLString = URLString.stringByAddingPercentEncodingWithAllowedCharacters(
-			NSCharacterSet.URLQueryAllowedCharacterSet()) else {
+		
+		guard let escapedURLString = URLString.addingPercentEncoding(withAllowedCharacters: CharacterSet.urlQueryAllowed) else {
 			return nil
 		}
-		return NSURL(string: escapedURLString)
+		return URL(string: escapedURLString)
 	}
 
 	public func transformToJSON(_ value: URL?) -> String? {
