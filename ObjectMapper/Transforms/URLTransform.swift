//
//  URLTransform.swift
//  ObjectMapper
//
//  Created by Tristan Himmelman on 2014-10-27.
//
//  The MIT License (MIT)
//
//  Copyright (c) 2014-2015 Hearst
//
//  Permission is hereby granted, free of charge, to any person obtaining a copy
//  of this software and associated documentation files (the "Software"), to deal
//  in the Software without restriction, including without limitation the rights
//  to use, copy, modify, merge, publish, distribute, sublicense, and/or sell
//  copies of the Software, and to permit persons to whom the Software is
//  furnished to do so, subject to the following conditions:
//
//  The above copyright notice and this permission notice shall be included in
//  all copies or substantial portions of the Software.
//
//  THE SOFTWARE IS PROVIDED "AS IS", WITHOUT WARRANTY OF ANY KIND, EXPRESS OR
//  IMPLIED, INCLUDING BUT NOT LIMITED TO THE WARRANTIES OF MERCHANTABILITY,
//  FITNESS FOR A PARTICULAR PURPOSE AND NONINFRINGEMENT. IN NO EVENT SHALL THE
//  AUTHORS OR COPYRIGHT HOLDERS BE LIABLE FOR ANY CLAIM, DAMAGES OR OTHER
//  LIABILITY, WHETHER IN AN ACTION OF CONTRACT, TORT OR OTHERWISE, ARISING FROM,
//  OUT OF OR IN CONNECTION WITH THE SOFTWARE OR THE USE OR OTHER DEALINGS IN
//  THE SOFTWARE.

import Foundation

open class URLTransform: TransformType {
	public typealias Object = URL
	public typealias JSON = String

	public init() {}

<<<<<<< HEAD
	public func transformFromJSON(_ value: Any?) -> URL? {
		if let URLString = value as? String {
			return URL(string: URLString)
=======
	public func transformFromJSON(value: AnyObject?) -> NSURL? {
		if let URLString = value as? String,
			let escapedURLString = URLString.stringByAddingPercentEncodingWithAllowedCharacters(NSCharacterSet.URLQueryAllowedCharacterSet()){
			return NSURL(string: escapedURLString)
>>>>>>> be29283b
		}
		return nil
	}

	public func transformToJSON(_ value: URL?) -> String? {
		if let URL = value {
			return URL.absoluteString
		}
		return nil
	}
}<|MERGE_RESOLUTION|>--- conflicted
+++ resolved
@@ -34,16 +34,12 @@
 
 	public init() {}
 
-<<<<<<< HEAD
 	public func transformFromJSON(_ value: Any?) -> URL? {
-		if let URLString = value as? String {
-			return URL(string: URLString)
-=======
-	public func transformFromJSON(value: AnyObject?) -> NSURL? {
 		if let URLString = value as? String,
-			let escapedURLString = URLString.stringByAddingPercentEncodingWithAllowedCharacters(NSCharacterSet.URLQueryAllowedCharacterSet()){
-			return NSURL(string: escapedURLString)
->>>>>>> be29283b
+			let escapedURLString = URLString.addingPercentEncoding(withAllowedCharacters: CharacterSet.urlQueryAllowed) {
+			
+			return URL(string: escapedURLString)
+
 		}
 		return nil
 	}
