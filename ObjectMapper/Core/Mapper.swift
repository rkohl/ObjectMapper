//
//  Mapper.swift
//  ObjectMapper
//
//  Created by Tristan Himmelman on 2014-10-09.
//
//  The MIT License (MIT)
//
//  Copyright (c) 2014-2015 Hearst
//
//  Permission is hereby granted, free of charge, to any person obtaining a copy
//  of this software and associated documentation files (the "Software"), to deal
//  in the Software without restriction, including without limitation the rights
//  to use, copy, modify, merge, publish, distribute, sublicense, and/or sell
//  copies of the Software, and to permit persons to whom the Software is
//  furnished to do so, subject to the following conditions:
//
//  The above copyright notice and this permission notice shall be included in
//  all copies or substantial portions of the Software.
//
//  THE SOFTWARE IS PROVIDED "AS IS", WITHOUT WARRANTY OF ANY KIND, EXPRESS OR
//  IMPLIED, INCLUDING BUT NOT LIMITED TO THE WARRANTIES OF MERCHANTABILITY,
//  FITNESS FOR A PARTICULAR PURPOSE AND NONINFRINGEMENT. IN NO EVENT SHALL THE
//  AUTHORS OR COPYRIGHT HOLDERS BE LIABLE FOR ANY CLAIM, DAMAGES OR OTHER
//  LIABILITY, WHETHER IN AN ACTION OF CONTRACT, TORT OR OTHERWISE, ARISING FROM,
//  OUT OF OR IN CONNECTION WITH THE SOFTWARE OR THE USE OR OTHER DEALINGS IN
//  THE SOFTWARE.

import Foundation

public enum MappingType {
	case fromJSON
	case toJSON
}

/// The Mapper class provides methods for converting Model objects to JSON and methods for converting JSON to Model objects
public final class Mapper<N: BaseMappable> {
	
	public var context: MapContext?
	
	public init(context: MapContext? = nil){
		self.context = context
	}
	
	// MARK: Mapping functions that map to an existing object toObject
	
	/// Maps a JSON object to an existing Mappable object if it is a JSON dictionary, or returns the passed object as is
<<<<<<< HEAD
	public func map(_ JSON: Any?, toObject object: N) -> N {
		if let JSON = JSON as? [String : Any] {
=======
	public func map(JSON: AnyObject?, toObject object: N) -> N {
		if let JSON = JSON as? [String: AnyObject] {
>>>>>>> 4c9d0c27
			return map(JSON, toObject: object)
		}
		
		return object
	}
	
	/// Map a JSON string onto an existing object
	public func map(_ JSONString: String, toObject object: N) -> N {
		if let JSON = Mapper.parseJSONDictionary(JSONString) {
			return map(JSON, toObject: object)
		}
		return object
	}
	
	/// Maps a JSON dictionary to an existing object that conforms to Mappable.
	/// Usefull for those pesky objects that have crappy designated initializers like NSManagedObject
<<<<<<< HEAD
	public func map(_ JSONDictionary: [String : Any], toObject object: N) -> N {
=======
	public func map(JSONDictionary: [String: AnyObject], toObject object: N) -> N {
>>>>>>> 4c9d0c27
		var mutableObject = object
		let map = Map(mappingType: .fromJSON, JSONDictionary: JSONDictionary, toObject: true, context: context)
		mutableObject.mapping(map)
		return mutableObject
	}

	//MARK: Mapping functions that create an object
	
	/// Map an optional JSON string to an object that conforms to Mappable
	public func map(_ JSONString: String?) -> N? {
		if let JSONString = JSONString {
			return map(JSONString)
		}
		
		return nil
	}
	
	/// Map a JSON string to an object that conforms to Mappable
	public func map(_ JSONString: String) -> N? {
		if let JSON = Mapper.parseJSONDictionary(JSONString) {
			return map(JSON)
		}
		
		return nil
	}
	
	/// Map a JSON NSString to an object that conforms to Mappable
	public func map(_ JSONString: NSString) -> N? {
		return map(JSONString as String)
	}
	
	/// Maps a JSON object to a Mappable object if it is a JSON dictionary or NSString, or returns nil.
<<<<<<< HEAD
	public func map(_ JSON: Any?) -> N? {
		if let JSON = JSON as? [String : Any] {
=======
	public func map(JSON: AnyObject?) -> N? {
		if let JSON = JSON as? [String: AnyObject] {
>>>>>>> 4c9d0c27
			return map(JSON)
		}

		return nil
	}

	/// Maps a JSON dictionary to an object that conforms to Mappable
<<<<<<< HEAD
	public func map(_ JSONDictionary: [String : Any]) -> N? {
		let map = Map(mappingType: .fromJSON, JSONDictionary: JSONDictionary, context: context)
=======
	public func map(JSONDictionary: [String: AnyObject]) -> N? {
		let map = Map(mappingType: .FromJSON, JSONDictionary: JSONDictionary, context: context)
>>>>>>> 4c9d0c27
		
		// check if object is StaticMappable
		if let klass = N.self as? StaticMappable.Type {
			if var object = klass.objectForMapping(map) as? N {
				object.mapping(map)
				return object
			}
		}

		// fall back to using init? to create N
		if let klass = N.self as? Mappable.Type {
			if var object = klass.init(map) as? N {
				object.mapping(map)
				return object
			}
		}

		return nil
	}

	// MARK: Mapping functions for Arrays and Dictionaries
	
	/// Maps a JSON array to an object that conforms to Mappable
	public func mapArray(_ JSONString: String) -> [N]? {
		let parsedJSON: Any? = Mapper.parseJSONString(JSONString)

		if let objectArray = mapArray(parsedJSON) {
			return objectArray
		}

		// failed to parse JSON into array form
		// try to parse it into a dictionary and then wrap it in an array
		if let object = map(parsedJSON) {
			return [object]
		}

		return nil
	}
	
	/// Maps a optional JSON String into an array of objects that conforms to Mappable
	public func mapArray(_ JSONString: String?) -> [N]? {
		if let JSONString = JSONString {
			return mapArray(JSONString)
		}
		
		return nil
	}
	
	/// Maps a JSON object to an array of Mappable objects if it is an array of JSON dictionary, or returns nil.
<<<<<<< HEAD
	public func mapArray(_ JSON: Any?) -> [N]? {
		if let JSONArray = JSON as? [[String : Any]] {
=======
	public func mapArray(JSON: AnyObject?) -> [N]? {
		if let JSONArray = JSON as? [[String: AnyObject]] {
>>>>>>> 4c9d0c27
			return mapArray(JSONArray)
		}

		return nil
	}
	
	/// Maps an array of JSON dictionary to an array of Mappable objects
<<<<<<< HEAD
	public func mapArray(_ JSONArray: [[String : Any]]) -> [N]? {
=======
	public func mapArray(JSONArray: [[String: AnyObject]]) -> [N]? {
>>>>>>> 4c9d0c27
		// map every element in JSON array to type N
		let result = JSONArray.flatMap(map)
		return result
	}
	
	/// Maps a JSON object to a dictionary of Mappable objects if it is a JSON dictionary of dictionaries, or returns nil.
<<<<<<< HEAD
	public func mapDictionary(_ JSONString: String) -> [String : N]? {
		let parsedJSON: Any? = Mapper.parseJSONString(JSONString)
=======
	public func mapDictionary(JSONString: String) -> [String: N]? {
		let parsedJSON: AnyObject? = Mapper.parseJSONString(JSONString)
>>>>>>> 4c9d0c27
		return mapDictionary(parsedJSON)
	}
	
	/// Maps a JSON object to a dictionary of Mappable objects if it is a JSON dictionary of dictionaries, or returns nil.
<<<<<<< HEAD
	public func mapDictionary(_ JSON: Any?) -> [String : N]? {
		if let JSONDictionary = JSON as? [String : [String : Any]] {
=======
	public func mapDictionary(JSON: AnyObject?) -> [String: N]? {
		if let JSONDictionary = JSON as? [String: [String: AnyObject]] {
>>>>>>> 4c9d0c27
			return mapDictionary(JSONDictionary)
		}

		return nil
	}

	/// Maps a JSON dictionary of dictionaries to a dictionary of Mappble objects
<<<<<<< HEAD
	public func mapDictionary(_ JSONDictionary: [String : [String : Any]]) -> [String : N]? {
=======
	public func mapDictionary(JSONDictionary: [String: [String: AnyObject]]) -> [String: N]? {
>>>>>>> 4c9d0c27
		// map every value in dictionary to type N
		let result = JSONDictionary.filterMap(map)
		if result.isEmpty == false {
			return result
		}
		
		return nil
	}
	
	/// Maps a JSON object to a dictionary of Mappable objects if it is a JSON dictionary of dictionaries, or returns nil.
<<<<<<< HEAD
	public func mapDictionary(_ JSON: Any?, toDictionary dictionary: [String : N]) -> [String : N] {
		if let JSONDictionary = JSON as? [String : [String : Any]] {
=======
	public func mapDictionary(JSON: AnyObject?, toDictionary dictionary: [String: N]) -> [String: N] {
		if let JSONDictionary = JSON as? [String: [String: AnyObject]] {
>>>>>>> 4c9d0c27
			return mapDictionary(JSONDictionary, toDictionary: dictionary)
		}
		
		return dictionary
	}
	
    /// Maps a JSON dictionary of dictionaries to an existing dictionary of Mappble objects
<<<<<<< HEAD
    public func mapDictionary(_ JSONDictionary: [String : [String : Any]], toDictionary dictionary: [String : N]) -> [String : N] {
=======
    public func mapDictionary(JSONDictionary: [String: [String: AnyObject]], toDictionary dictionary: [String: N]) -> [String: N] {
>>>>>>> 4c9d0c27
		var mutableDictionary = dictionary
        for (key, value) in JSONDictionary {
            if let object = dictionary[key] {
				_ = map(value, toObject: object)
            } else {
				mutableDictionary[key] = map(value)
            }
        }
        
        return mutableDictionary
    }
	
	/// Maps a JSON object to a dictionary of arrays of Mappable objects
<<<<<<< HEAD
	public func mapDictionaryOfArrays(_ JSON: Any?) -> [String : [N]]? {
		if let JSONDictionary = JSON as? [String : [[String : Any]]] {
=======
	public func mapDictionaryOfArrays(JSON: AnyObject?) -> [String: [N]]? {
		if let JSONDictionary = JSON as? [String: [[String: AnyObject]]] {
>>>>>>> 4c9d0c27
			return mapDictionaryOfArrays(JSONDictionary)
		}
		
		return nil
	}
	
	///Maps a JSON dictionary of arrays to a dictionary of arrays of Mappable objects
<<<<<<< HEAD
	public func mapDictionaryOfArrays(_ JSONDictionary: [String : [[String : Any]]]) -> [String : [N]]? {
=======
	public func mapDictionaryOfArrays(JSONDictionary: [String: [[String: AnyObject]]]) -> [String: [N]]? {
>>>>>>> 4c9d0c27
		// map every value in dictionary to type N
		let result = JSONDictionary.filterMap {
            mapArray($0)
        }
        
		if result.isEmpty == false {
			return result
		}
        
		return nil
	}
	
	/// Maps an 2 dimentional array of JSON dictionaries to a 2 dimentional array of Mappable objects
<<<<<<< HEAD
	public func mapArrayOfArrays(_ JSON: Any?) -> [[N]]? {
		if let JSONArray = JSON as? [[[String : Any]]] {
=======
	public func mapArrayOfArrays(JSON: AnyObject?) -> [[N]]? {
		if let JSONArray = JSON as? [[[String: AnyObject]]] {
>>>>>>> 4c9d0c27
			var objectArray = [[N]]()
			for innerJSONArray in JSONArray {
				if let array = mapArray(innerJSONArray){
					objectArray.append(array)
				}
			}
			
			if objectArray.isEmpty == false {
				return objectArray
			}
		}
		
		return nil
	}

	// MARK: Utility functions for converting strings to JSON objects
	
<<<<<<< HEAD
	/// Convert a JSON String into a Dictionary<String, Any> using NSJSONSerialization
	public static func parseJSONDictionary(_ JSON: String) -> [String : Any]? {
		let parsedJSON: Any? = Mapper.parseJSONString(JSON)
		return Mapper.parseJSONDictionary(parsedJSON)
	}
	
	/// Convert a JSON Object into a Dictionary<String, Any> using NSJSONSerialization
	public static func parseJSONDictionary(_ JSON: Any?) -> [String : Any]? {
		if let JSONDict = JSON as? [String : Any] {
=======
	/// Convert a JSON String into a Dictionary<String, AnyObject> using NSJSONSerialization
	public static func parseJSONDictionary(JSON: String) -> [String: AnyObject]? {
		let parsedJSON: AnyObject? = Mapper.parseJSONString(JSON)
		return Mapper.parseJSONDictionary(parsedJSON)
	}
	
	/// Convert a JSON Object into a Dictionary<String, AnyObject> using NSJSONSerialization
	public static func parseJSONDictionary(JSON: AnyObject?) -> [String: AnyObject]? {
		if let JSONDict = JSON as? [String: AnyObject] {
>>>>>>> 4c9d0c27
			return JSONDict
		}

		return nil
	}

	/// Convert a JSON String into an Object using NSJSONSerialization
	public static func parseJSONString(_ JSON: String) -> Any? {
		let data = JSON.data(using: String.Encoding.utf8, allowLossyConversion: true)
		if let data = data {
			let parsedJSON: Any?
			do {
				parsedJSON = try JSONSerialization.jsonObject(with: data, options: JSONSerialization.ReadingOptions.allowFragments)
			} catch let error {
				print(error)
				parsedJSON = nil
			}
			return parsedJSON
		}

		return nil
	}
}

extension Mapper {
    
	// MARK: Functions that create JSON from objects	
	
<<<<<<< HEAD
	///Maps an object that conforms to Mappable to a JSON dictionary <String : Any>
	public func toJSON(_ object: N) -> [String : Any] {
=======
	///Maps an object that conforms to Mappable to a JSON dictionary <String, AnyObject>
	public func toJSON(object: N) -> [String: AnyObject] {
>>>>>>> 4c9d0c27
		var mutableObject = object
		let map = Map(mappingType: .toJSON, JSONDictionary: [:], context: context)
		mutableObject.mapping(map)
		return map.JSONDictionary
	}
	
<<<<<<< HEAD
	///Maps an array of Objects to an array of JSON dictionaries [[String : Any]]
	public func toJSONArray(_ array: [N]) -> [[String : Any]] {
=======
	///Maps an array of Objects to an array of JSON dictionaries [[String: AnyObject]]
	public func toJSONArray(array: [N]) -> [[String: AnyObject]] {
>>>>>>> 4c9d0c27
		return array.map {
			// convert every element in array to JSON dictionary equivalent
			self.toJSON($0)
		}
	}
	
	///Maps a dictionary of Objects that conform to Mappable to a JSON dictionary of dictionaries.
<<<<<<< HEAD
	public func toJSONDictionary(_ dictionary: [String : N]) -> [String : [String : Any]] {
=======
	public func toJSONDictionary(dictionary: [String: N]) -> [String: [String: AnyObject]] {
>>>>>>> 4c9d0c27
		return dictionary.map { k, v in
			// convert every value in dictionary to its JSON dictionary equivalent
			return (k, self.toJSON(v))
		}
	}
	
	///Maps a dictionary of Objects that conform to Mappable to a JSON dictionary of dictionaries.
<<<<<<< HEAD
	public func toJSONDictionaryOfArrays(_ dictionary: [String : [N]]) -> [String : [[String : Any]]] {
=======
	public func toJSONDictionaryOfArrays(dictionary: [String: [N]]) -> [String: [[String: AnyObject]]] {
>>>>>>> 4c9d0c27
		return dictionary.map { k, v in
			// convert every value (array) in dictionary to its JSON dictionary equivalent
			return (k, self.toJSONArray(v))
		}
	}
	
	/// Maps an Object to a JSON string with option of pretty formatting
	public func toJSONString(_ object: N, prettyPrint: Bool = false) -> String? {
		let JSONDict = toJSON(object)
		
        return Mapper.toJSONString(JSONDict as Any, prettyPrint: prettyPrint)
	}

    /// Maps an array of Objects to a JSON string with option of pretty formatting	
    public func toJSONString(_ array: [N], prettyPrint: Bool = false) -> String? {
        let JSONDict = toJSONArray(array)
        
        return Mapper.toJSONString(JSONDict as Any, prettyPrint: prettyPrint)
    }
	
	/// Converts an Object to a JSON string with option of pretty formatting
	public static func toJSONString(_ JSONObject: Any, prettyPrint: Bool) -> String? {
		let options: JSONSerialization.WritingOptions = prettyPrint ? .prettyPrinted : []
		if let JSON = Mapper.toJSONData(JSONObject, options: options) {
			return String(data: JSON, encoding: String.Encoding.utf8)
		}
		
		return nil
	}
	
	/// Converts an Object to JSON data with options
	public static func toJSONData(_ JSONObject: Any, options: JSONSerialization.WritingOptions) -> Data? {
		if JSONSerialization.isValidJSONObject(JSONObject) {
			let JSONData: Data?
			do {
				JSONData = try JSONSerialization.data(withJSONObject: JSONObject, options: options)
			} catch let error {
				print(error)
				JSONData = nil
			}
			
			return JSONData
		}
		
		return nil
	}
}

extension Mapper where N: Hashable {
	
	/// Maps a JSON array to an object that conforms to Mappable
	public func mapSet(_ JSONString: String) -> Set<N>? {
		let parsedJSON: Any? = Mapper.parseJSONString(JSONString)
		
		if let objectArray = mapArray(parsedJSON) {
			return Set(objectArray)
		}
		
		// failed to parse JSON into array form
		// try to parse it into a dictionary and then wrap it in an array
		if let object = map(parsedJSON) {
			return Set([object])
		}
		
		return nil
	}
	
	/// Maps a JSON object to an Set of Mappable objects if it is an array of JSON dictionary, or returns nil.
<<<<<<< HEAD
	public func mapSet(_ JSON: Any?) -> Set<N>? {
		if let JSONArray = JSON as? [[String : Any]] {
=======
	public func mapSet(JSON: AnyObject?) -> Set<N>? {
		if let JSONArray = JSON as? [[String: AnyObject]] {
>>>>>>> 4c9d0c27
			return mapSet(JSONArray)
		}
		
		return nil
	}
	
	/// Maps an Set of JSON dictionary to an array of Mappable objects
<<<<<<< HEAD
	public func mapSet(_ JSONArray: [[String : Any]]) -> Set<N> {
=======
	public func mapSet(JSONArray: [[String: AnyObject]]) -> Set<N> {
>>>>>>> 4c9d0c27
		// map every element in JSON array to type N
		return Set(JSONArray.flatMap(map))
	}

<<<<<<< HEAD
	///Maps a Set of Objects to a Set of JSON dictionaries [[String : Any]]
	public func toJSONSet(_ set: Set<N>) -> [[String : Any]] {
=======
	///Maps a Set of Objects to a Set of JSON dictionaries [[String : AnyObject]]
	public func toJSONSet(set: Set<N>) -> [[String: AnyObject]] {
>>>>>>> 4c9d0c27
		return set.map {
			// convert every element in set to JSON dictionary equivalent
			self.toJSON($0)
		}
	}
	
	/// Maps a set of Objects to a JSON string with option of pretty formatting
	public func toJSONString(_ set: Set<N>, prettyPrint: Bool = false) -> String? {
		let JSONDict = toJSONSet(set)
		
		return Mapper.toJSONString(JSONDict as Any, prettyPrint: prettyPrint)
	}
}

extension Dictionary {
<<<<<<< HEAD
	internal func map<K: Hashable, V>( _ f: (Element) -> (K, V)) -> [K : V] {
		var mapped = [K : V]()
=======
	internal func map<K: Hashable, V>(@noescape f: Element -> (K, V)) -> [K: V] {
		var mapped = [K: V]()
>>>>>>> 4c9d0c27

		for element in self {
			let newElement = f(element)
			mapped[newElement.0] = newElement.1
		}

		return mapped
	}

<<<<<<< HEAD
	internal func map<K: Hashable, V>( _ f: (Element) -> (K, [V])) -> [K : [V]] {
		var mapped = [K : [V]]()
=======
	internal func map<K: Hashable, V>(@noescape f: Element -> (K, [V])) -> [K: [V]] {
		var mapped = [K: [V]]()
>>>>>>> 4c9d0c27
		
		for element in self {
			let newElement = f(element)
			mapped[newElement.0] = newElement.1
		}
		
		return mapped
	}

	
<<<<<<< HEAD
	internal func filterMap<U>( _ f: (Value) -> U?) -> [Key : U] {
		var mapped = [Key : U]()
=======
	internal func filterMap<U>(@noescape f: Value -> U?) -> [Key: U] {
		var mapped = [Key: U]()
>>>>>>> 4c9d0c27

		for (key, value) in self {
			if let newValue = f(value) {
				mapped[key] = newValue
			}
		}

		return mapped
	}
}<|MERGE_RESOLUTION|>--- conflicted
+++ resolved
@@ -45,13 +45,8 @@
 	// MARK: Mapping functions that map to an existing object toObject
 	
 	/// Maps a JSON object to an existing Mappable object if it is a JSON dictionary, or returns the passed object as is
-<<<<<<< HEAD
 	public func map(_ JSON: Any?, toObject object: N) -> N {
-		if let JSON = JSON as? [String : Any] {
-=======
-	public func map(JSON: AnyObject?, toObject object: N) -> N {
-		if let JSON = JSON as? [String: AnyObject] {
->>>>>>> 4c9d0c27
+		if let JSON = JSON as? [String: Any] {
 			return map(JSON, toObject: object)
 		}
 		
@@ -68,11 +63,7 @@
 	
 	/// Maps a JSON dictionary to an existing object that conforms to Mappable.
 	/// Usefull for those pesky objects that have crappy designated initializers like NSManagedObject
-<<<<<<< HEAD
-	public func map(_ JSONDictionary: [String : Any], toObject object: N) -> N {
-=======
-	public func map(JSONDictionary: [String: AnyObject], toObject object: N) -> N {
->>>>>>> 4c9d0c27
+	public func map(_ JSONDictionary: [String: Any], toObject object: N) -> N {
 		var mutableObject = object
 		let map = Map(mappingType: .fromJSON, JSONDictionary: JSONDictionary, toObject: true, context: context)
 		mutableObject.mapping(map)
@@ -105,13 +96,8 @@
 	}
 	
 	/// Maps a JSON object to a Mappable object if it is a JSON dictionary or NSString, or returns nil.
-<<<<<<< HEAD
 	public func map(_ JSON: Any?) -> N? {
-		if let JSON = JSON as? [String : Any] {
-=======
-	public func map(JSON: AnyObject?) -> N? {
-		if let JSON = JSON as? [String: AnyObject] {
->>>>>>> 4c9d0c27
+		if let JSON = JSON as? [String: Any] {
 			return map(JSON)
 		}
 
@@ -119,13 +105,8 @@
 	}
 
 	/// Maps a JSON dictionary to an object that conforms to Mappable
-<<<<<<< HEAD
-	public func map(_ JSONDictionary: [String : Any]) -> N? {
+	public func map(_ JSONDictionary: [String: Any]) -> N? {
 		let map = Map(mappingType: .fromJSON, JSONDictionary: JSONDictionary, context: context)
-=======
-	public func map(JSONDictionary: [String: AnyObject]) -> N? {
-		let map = Map(mappingType: .FromJSON, JSONDictionary: JSONDictionary, context: context)
->>>>>>> 4c9d0c27
 		
 		// check if object is StaticMappable
 		if let klass = N.self as? StaticMappable.Type {
@@ -175,13 +156,8 @@
 	}
 	
 	/// Maps a JSON object to an array of Mappable objects if it is an array of JSON dictionary, or returns nil.
-<<<<<<< HEAD
 	public func mapArray(_ JSON: Any?) -> [N]? {
-		if let JSONArray = JSON as? [[String : Any]] {
-=======
-	public func mapArray(JSON: AnyObject?) -> [N]? {
-		if let JSONArray = JSON as? [[String: AnyObject]] {
->>>>>>> 4c9d0c27
+		if let JSONArray = JSON as? [[String: Any]] {
 			return mapArray(JSONArray)
 		}
 
@@ -189,35 +165,21 @@
 	}
 	
 	/// Maps an array of JSON dictionary to an array of Mappable objects
-<<<<<<< HEAD
-	public func mapArray(_ JSONArray: [[String : Any]]) -> [N]? {
-=======
-	public func mapArray(JSONArray: [[String: AnyObject]]) -> [N]? {
->>>>>>> 4c9d0c27
+	public func mapArray(_ JSONArray: [[String: Any]]) -> [N]? {
 		// map every element in JSON array to type N
 		let result = JSONArray.flatMap(map)
 		return result
 	}
 	
 	/// Maps a JSON object to a dictionary of Mappable objects if it is a JSON dictionary of dictionaries, or returns nil.
-<<<<<<< HEAD
-	public func mapDictionary(_ JSONString: String) -> [String : N]? {
+	public func mapDictionary(_ JSONString: String) -> [String: N]? {
 		let parsedJSON: Any? = Mapper.parseJSONString(JSONString)
-=======
-	public func mapDictionary(JSONString: String) -> [String: N]? {
-		let parsedJSON: AnyObject? = Mapper.parseJSONString(JSONString)
->>>>>>> 4c9d0c27
 		return mapDictionary(parsedJSON)
 	}
 	
 	/// Maps a JSON object to a dictionary of Mappable objects if it is a JSON dictionary of dictionaries, or returns nil.
-<<<<<<< HEAD
-	public func mapDictionary(_ JSON: Any?) -> [String : N]? {
-		if let JSONDictionary = JSON as? [String : [String : Any]] {
-=======
-	public func mapDictionary(JSON: AnyObject?) -> [String: N]? {
-		if let JSONDictionary = JSON as? [String: [String: AnyObject]] {
->>>>>>> 4c9d0c27
+	public func mapDictionary(_ JSON: Any?) -> [String: N]? {
+		if let JSONDictionary = JSON as? [String: [String: Any]] {
 			return mapDictionary(JSONDictionary)
 		}
 
@@ -225,11 +187,7 @@
 	}
 
 	/// Maps a JSON dictionary of dictionaries to a dictionary of Mappble objects
-<<<<<<< HEAD
-	public func mapDictionary(_ JSONDictionary: [String : [String : Any]]) -> [String : N]? {
-=======
-	public func mapDictionary(JSONDictionary: [String: [String: AnyObject]]) -> [String: N]? {
->>>>>>> 4c9d0c27
+	public func mapDictionary(_ JSONDictionary: [String: [String: Any]]) -> [String: N]? {
 		// map every value in dictionary to type N
 		let result = JSONDictionary.filterMap(map)
 		if result.isEmpty == false {
@@ -240,13 +198,8 @@
 	}
 	
 	/// Maps a JSON object to a dictionary of Mappable objects if it is a JSON dictionary of dictionaries, or returns nil.
-<<<<<<< HEAD
-	public func mapDictionary(_ JSON: Any?, toDictionary dictionary: [String : N]) -> [String : N] {
+	public func mapDictionary(_ JSON: Any?, toDictionary dictionary: [String: N]) -> [String: N] {
 		if let JSONDictionary = JSON as? [String : [String : Any]] {
-=======
-	public func mapDictionary(JSON: AnyObject?, toDictionary dictionary: [String: N]) -> [String: N] {
-		if let JSONDictionary = JSON as? [String: [String: AnyObject]] {
->>>>>>> 4c9d0c27
 			return mapDictionary(JSONDictionary, toDictionary: dictionary)
 		}
 		
@@ -254,11 +207,7 @@
 	}
 	
     /// Maps a JSON dictionary of dictionaries to an existing dictionary of Mappble objects
-<<<<<<< HEAD
-    public func mapDictionary(_ JSONDictionary: [String : [String : Any]], toDictionary dictionary: [String : N]) -> [String : N] {
-=======
-    public func mapDictionary(JSONDictionary: [String: [String: AnyObject]], toDictionary dictionary: [String: N]) -> [String: N] {
->>>>>>> 4c9d0c27
+    public func mapDictionary(_ JSONDictionary: [String: [String: Any]], toDictionary dictionary: [String: N]) -> [String: N] {
 		var mutableDictionary = dictionary
         for (key, value) in JSONDictionary {
             if let object = dictionary[key] {
@@ -272,13 +221,8 @@
     }
 	
 	/// Maps a JSON object to a dictionary of arrays of Mappable objects
-<<<<<<< HEAD
-	public func mapDictionaryOfArrays(_ JSON: Any?) -> [String : [N]]? {
-		if let JSONDictionary = JSON as? [String : [[String : Any]]] {
-=======
-	public func mapDictionaryOfArrays(JSON: AnyObject?) -> [String: [N]]? {
-		if let JSONDictionary = JSON as? [String: [[String: AnyObject]]] {
->>>>>>> 4c9d0c27
+	public func mapDictionaryOfArrays(_ JSON: Any?) -> [String: [N]]? {
+		if let JSONDictionary = JSON as? [String: [[String: Any]]] {
 			return mapDictionaryOfArrays(JSONDictionary)
 		}
 		
@@ -286,11 +230,7 @@
 	}
 	
 	///Maps a JSON dictionary of arrays to a dictionary of arrays of Mappable objects
-<<<<<<< HEAD
-	public func mapDictionaryOfArrays(_ JSONDictionary: [String : [[String : Any]]]) -> [String : [N]]? {
-=======
-	public func mapDictionaryOfArrays(JSONDictionary: [String: [[String: AnyObject]]]) -> [String: [N]]? {
->>>>>>> 4c9d0c27
+	public func mapDictionaryOfArrays(_ JSONDictionary: [String: [[String: Any]]]) -> [String: [N]]? {
 		// map every value in dictionary to type N
 		let result = JSONDictionary.filterMap {
             mapArray($0)
@@ -304,13 +244,8 @@
 	}
 	
 	/// Maps an 2 dimentional array of JSON dictionaries to a 2 dimentional array of Mappable objects
-<<<<<<< HEAD
 	public func mapArrayOfArrays(_ JSON: Any?) -> [[N]]? {
-		if let JSONArray = JSON as? [[[String : Any]]] {
-=======
-	public func mapArrayOfArrays(JSON: AnyObject?) -> [[N]]? {
-		if let JSONArray = JSON as? [[[String: AnyObject]]] {
->>>>>>> 4c9d0c27
+		if let JSONArray = JSON as? [[[String: Any]]] {
 			var objectArray = [[N]]()
 			for innerJSONArray in JSONArray {
 				if let array = mapArray(innerJSONArray){
@@ -328,27 +263,15 @@
 
 	// MARK: Utility functions for converting strings to JSON objects
 	
-<<<<<<< HEAD
 	/// Convert a JSON String into a Dictionary<String, Any> using NSJSONSerialization
-	public static func parseJSONDictionary(_ JSON: String) -> [String : Any]? {
+	public static func parseJSONDictionary(_ JSON: String) -> [String: Any]? {
 		let parsedJSON: Any? = Mapper.parseJSONString(JSON)
 		return Mapper.parseJSONDictionary(parsedJSON)
 	}
 	
 	/// Convert a JSON Object into a Dictionary<String, Any> using NSJSONSerialization
-	public static func parseJSONDictionary(_ JSON: Any?) -> [String : Any]? {
-		if let JSONDict = JSON as? [String : Any] {
-=======
-	/// Convert a JSON String into a Dictionary<String, AnyObject> using NSJSONSerialization
-	public static func parseJSONDictionary(JSON: String) -> [String: AnyObject]? {
-		let parsedJSON: AnyObject? = Mapper.parseJSONString(JSON)
-		return Mapper.parseJSONDictionary(parsedJSON)
-	}
-	
-	/// Convert a JSON Object into a Dictionary<String, AnyObject> using NSJSONSerialization
-	public static func parseJSONDictionary(JSON: AnyObject?) -> [String: AnyObject]? {
-		if let JSONDict = JSON as? [String: AnyObject] {
->>>>>>> 4c9d0c27
+	public static func parseJSONDictionary(_ JSON: Any?) -> [String: Any]? {
+		if let JSONDict = JSON as? [String: Any] {
 			return JSONDict
 		}
 
@@ -377,26 +300,16 @@
     
 	// MARK: Functions that create JSON from objects	
 	
-<<<<<<< HEAD
-	///Maps an object that conforms to Mappable to a JSON dictionary <String : Any>
-	public func toJSON(_ object: N) -> [String : Any] {
-=======
-	///Maps an object that conforms to Mappable to a JSON dictionary <String, AnyObject>
-	public func toJSON(object: N) -> [String: AnyObject] {
->>>>>>> 4c9d0c27
+	///Maps an object that conforms to Mappable to a JSON dictionary <String, Any>
+	public func toJSON(_ object: N) -> [String: Any] {
 		var mutableObject = object
 		let map = Map(mappingType: .toJSON, JSONDictionary: [:], context: context)
 		mutableObject.mapping(map)
 		return map.JSONDictionary
 	}
 	
-<<<<<<< HEAD
-	///Maps an array of Objects to an array of JSON dictionaries [[String : Any]]
-	public func toJSONArray(_ array: [N]) -> [[String : Any]] {
-=======
-	///Maps an array of Objects to an array of JSON dictionaries [[String: AnyObject]]
-	public func toJSONArray(array: [N]) -> [[String: AnyObject]] {
->>>>>>> 4c9d0c27
+	///Maps an array of Objects to an array of JSON dictionaries [[String: Any]]
+	public func toJSONArray(_ array: [N]) -> [[String: Any]] {
 		return array.map {
 			// convert every element in array to JSON dictionary equivalent
 			self.toJSON($0)
@@ -404,11 +317,7 @@
 	}
 	
 	///Maps a dictionary of Objects that conform to Mappable to a JSON dictionary of dictionaries.
-<<<<<<< HEAD
-	public func toJSONDictionary(_ dictionary: [String : N]) -> [String : [String : Any]] {
-=======
-	public func toJSONDictionary(dictionary: [String: N]) -> [String: [String: AnyObject]] {
->>>>>>> 4c9d0c27
+	public func toJSONDictionary(_ dictionary: [String: N]) -> [String: [String: Any]] {
 		return dictionary.map { k, v in
 			// convert every value in dictionary to its JSON dictionary equivalent
 			return (k, self.toJSON(v))
@@ -416,11 +325,7 @@
 	}
 	
 	///Maps a dictionary of Objects that conform to Mappable to a JSON dictionary of dictionaries.
-<<<<<<< HEAD
-	public func toJSONDictionaryOfArrays(_ dictionary: [String : [N]]) -> [String : [[String : Any]]] {
-=======
-	public func toJSONDictionaryOfArrays(dictionary: [String: [N]]) -> [String: [[String: AnyObject]]] {
->>>>>>> 4c9d0c27
+	public func toJSONDictionaryOfArrays(_ dictionary: [String: [N]]) -> [String: [[String: Any]]] {
 		return dictionary.map { k, v in
 			// convert every value (array) in dictionary to its JSON dictionary equivalent
 			return (k, self.toJSONArray(v))
@@ -489,13 +394,8 @@
 	}
 	
 	/// Maps a JSON object to an Set of Mappable objects if it is an array of JSON dictionary, or returns nil.
-<<<<<<< HEAD
 	public func mapSet(_ JSON: Any?) -> Set<N>? {
-		if let JSONArray = JSON as? [[String : Any]] {
-=======
-	public func mapSet(JSON: AnyObject?) -> Set<N>? {
-		if let JSONArray = JSON as? [[String: AnyObject]] {
->>>>>>> 4c9d0c27
+		if let JSONArray = JSON as? [[String: Any]] {
 			return mapSet(JSONArray)
 		}
 		
@@ -503,22 +403,13 @@
 	}
 	
 	/// Maps an Set of JSON dictionary to an array of Mappable objects
-<<<<<<< HEAD
-	public func mapSet(_ JSONArray: [[String : Any]]) -> Set<N> {
-=======
-	public func mapSet(JSONArray: [[String: AnyObject]]) -> Set<N> {
->>>>>>> 4c9d0c27
+	public func mapSet(_ JSONArray: [[String: Any]]) -> Set<N> {
 		// map every element in JSON array to type N
 		return Set(JSONArray.flatMap(map))
 	}
 
-<<<<<<< HEAD
 	///Maps a Set of Objects to a Set of JSON dictionaries [[String : Any]]
-	public func toJSONSet(_ set: Set<N>) -> [[String : Any]] {
-=======
-	///Maps a Set of Objects to a Set of JSON dictionaries [[String : AnyObject]]
-	public func toJSONSet(set: Set<N>) -> [[String: AnyObject]] {
->>>>>>> 4c9d0c27
+	public func toJSONSet(_ set: Set<N>) -> [[String: Any]] {
 		return set.map {
 			// convert every element in set to JSON dictionary equivalent
 			self.toJSON($0)
@@ -534,13 +425,8 @@
 }
 
 extension Dictionary {
-<<<<<<< HEAD
-	internal func map<K: Hashable, V>( _ f: (Element) -> (K, V)) -> [K : V] {
-		var mapped = [K : V]()
-=======
-	internal func map<K: Hashable, V>(@noescape f: Element -> (K, V)) -> [K: V] {
+	internal func map<K: Hashable, V>( _ f: (Element) -> (K, V)) -> [K: V] {
 		var mapped = [K: V]()
->>>>>>> 4c9d0c27
 
 		for element in self {
 			let newElement = f(element)
@@ -550,13 +436,8 @@
 		return mapped
 	}
 
-<<<<<<< HEAD
-	internal func map<K: Hashable, V>( _ f: (Element) -> (K, [V])) -> [K : [V]] {
-		var mapped = [K : [V]]()
-=======
-	internal func map<K: Hashable, V>(@noescape f: Element -> (K, [V])) -> [K: [V]] {
+	internal func map<K: Hashable, V>( _ f: (Element) -> (K, [V])) -> [K: [V]] {
 		var mapped = [K: [V]]()
->>>>>>> 4c9d0c27
 		
 		for element in self {
 			let newElement = f(element)
@@ -567,13 +448,8 @@
 	}
 
 	
-<<<<<<< HEAD
-	internal func filterMap<U>( _ f: (Value) -> U?) -> [Key : U] {
-		var mapped = [Key : U]()
-=======
-	internal func filterMap<U>(@noescape f: Value -> U?) -> [Key: U] {
+	internal func filterMap<U>( _ f: (Value) -> U?) -> [Key: U] {
 		var mapped = [Key: U]()
->>>>>>> 4c9d0c27
 
 		for (key, value) in self {
 			if let newValue = f(value) {
