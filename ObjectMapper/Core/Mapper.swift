//
//  Mapper.swift
//  ObjectMapper
//
//  Created by Tristan Himmelman on 2014-10-09.
//
//  The MIT License (MIT)
//
//  Copyright (c) 2014-2015 Hearst
//
//  Permission is hereby granted, free of charge, to any person obtaining a copy
//  of this software and associated documentation files (the "Software"), to deal
//  in the Software without restriction, including without limitation the rights
//  to use, copy, modify, merge, publish, distribute, sublicense, and/or sell
//  copies of the Software, and to permit persons to whom the Software is
//  furnished to do so, subject to the following conditions:
//
//  The above copyright notice and this permission notice shall be included in
//  all copies or substantial portions of the Software.
//
//  THE SOFTWARE IS PROVIDED "AS IS", WITHOUT WARRANTY OF ANY KIND, EXPRESS OR
//  IMPLIED, INCLUDING BUT NOT LIMITED TO THE WARRANTIES OF MERCHANTABILITY,
//  FITNESS FOR A PARTICULAR PURPOSE AND NONINFRINGEMENT. IN NO EVENT SHALL THE
//  AUTHORS OR COPYRIGHT HOLDERS BE LIABLE FOR ANY CLAIM, DAMAGES OR OTHER
//  LIABILITY, WHETHER IN AN ACTION OF CONTRACT, TORT OR OTHERWISE, ARISING FROM,
//  OUT OF OR IN CONNECTION WITH THE SOFTWARE OR THE USE OR OTHER DEALINGS IN
//  THE SOFTWARE.

import Foundation

<<<<<<< HEAD
=======
public protocol Mappable {
	init?(_ map: Map)
	mutating func mapping(map: Map)
}

public protocol MappableCluster: Mappable {
	static func objectForMapping(map: Map) -> Mappable?
}

>>>>>>> 9e89c5c0
public enum MappingType {
	case FromJSON
	case ToJSON
}

/// The Mapper class provides methods for converting Model objects to JSON and methods for converting JSON to Model objects
public final class Mapper<N: Mappable> {
	
	public init(){}
	
	// MARK: Mapping functions that map to an existing object toObject
	
	/// Maps a JSON object to an existing Mappable object if it is a JSON dictionary, or returns the passed object as is
	public func map(JSON: AnyObject?, toObject object: N) -> N {
		if let JSON = JSON as? [String : AnyObject] {
			return map(JSON, toObject: object)
		}
		
		return object
	}
	
	/// Map a JSON string onto an existing object
	public func map(JSONString: String, toObject object: N) -> N {
		if let JSON = parseJSONDictionary(JSONString) {
			return map(JSON, toObject: object)
		}
		return object
	}
	
	/// Maps a JSON dictionary to an existing object that conforms to Mappable.
	/// Usefull for those pesky objects that have crappy designated initializers like NSManagedObject
	public func map(JSONDictionary: [String : AnyObject], var toObject object: N) -> N {
		let map = Map(mappingType: .FromJSON, JSONDictionary: JSONDictionary, toObject: true)
		object.mapping(map)
		return object
	}

	//MARK: Mapping functions that create an object
	
	/// Map an optional JSON string to an object that conforms to Mappable
	public func map(JSONString: String?) -> N? {
		if let JSONString = JSONString {
			return map(JSONString)
		}
		
		return nil
	}
	
	/// Map a JSON string to an object that conforms to Mappable
	public func map(JSONString: String) -> N? {
		if let JSON = parseJSONDictionary(JSONString) {
			return map(JSON)
		}
		
		return nil
	}
	
	/// Map a JSON NSString to an object that conforms to Mappable
	public func map(JSONString: NSString) -> N? {
		return map(JSONString as String)
	}
	
	/// Maps a JSON object to a Mappable object if it is a JSON dictionary or NSString, or returns nil.
	public func map(JSON: AnyObject?) -> N? {
		if let JSON = JSON as? [String : AnyObject] {
			return map(JSON)
		}

		return nil
	}

	/// Maps a JSON dictionary to an object that conforms to Mappable
	public func map(JSONDictionary: [String : AnyObject]) -> N? {
		let map = Map(mappingType: .FromJSON, JSONDictionary: JSONDictionary)
		
		// check if N is of type MappableCluster
		if let klass = N.self as? MappableCluster.Type {
			if var object = klass.objectForMapping(map) as? N {
				object.mapping(map)
				return object
			}
		}
		
		if var object = N(map) {
			object.mapping(map)
			return object
		}
		return nil
	}

	// MARK: Mapping functions for Arrays and Dictionaries
	
	/// Maps a JSON array to an object that conforms to Mappable
	public func mapArray(JSONString: String) -> [N]? {
		let parsedJSON: AnyObject? = parseJSONString(JSONString)

		if let objectArray = mapArray(parsedJSON) {
			return objectArray
		}

		// failed to parse JSON into array form
		// try to parse it into a dictionary and then wrap it in an array
		if let object = map(parsedJSON) {
			return [object]
		}

		return nil
	}
	
	/// Maps a optional JSON String into an array of objects that conforms to Mappable
	public func mapArray(JSONString: String?) -> [N]? {
		if let JSONString = JSONString {
			return mapArray(JSONString)
		}
		
		return nil
	}
	
	/// Maps a JSON object to an array of Mappable objects if it is an array of JSON dictionary, or returns nil.
	public func mapArray(JSON: AnyObject?) -> [N]? {
		if let JSONArray = JSON as? [[String : AnyObject]] {
			return mapArray(JSONArray)
		}

		return nil
	}
	
	/// Maps an array of JSON dictionary to an array of Mappable objects
	public func mapArray(JSONArray: [[String : AnyObject]]) -> [N]? {
		// map every element in JSON array to type N
		let result = JSONArray.flatMap(map)
		return result
	}
	
	/// Maps a JSON object to a dictionary of Mappable objects if it is a JSON dictionary of dictionaries, or returns nil.
	public func mapDictionary(JSONString: String) -> [String : N]? {
		let parsedJSON: AnyObject? = parseJSONString(JSONString)
		return mapDictionary(parsedJSON)
	}
	
	/// Maps a JSON object to a dictionary of Mappable objects if it is a JSON dictionary of dictionaries, or returns nil.
	public func mapDictionary(JSON: AnyObject?) -> [String : N]? {
		if let JSONDictionary = JSON as? [String : [String : AnyObject]] {
			return mapDictionary(JSONDictionary)
		}

		return nil
	}

	/// Maps a JSON dictionary of dictionaries to a dictionary of Mappble objects
	public func mapDictionary(JSONDictionary: [String : [String : AnyObject]]) -> [String : N]? {
		// map every value in dictionary to type N
		let result = JSONDictionary.filterMap(map)
		if result.isEmpty == false {
			return result
		}
		
		return nil
	}
	
	/// Maps a JSON object to a dictionary of Mappable objects if it is a JSON dictionary of dictionaries, or returns nil.
	public func mapDictionary(JSON: AnyObject?, toDictionary dictionary: [String : N]) -> [String : N] {
		if let JSONDictionary = JSON as? [String : [String : AnyObject]] {
			return mapDictionary(JSONDictionary, toDictionary: dictionary)
		}
		
		return dictionary
	}
	
    /// Maps a JSON dictionary of dictionaries to an existing dictionary of Mappble objects
    public func mapDictionary(JSONDictionary: [String : [String : AnyObject]], var toDictionary dictionary: [String : N]) -> [String : N] {
        for (key, value) in JSONDictionary {
            if let object = dictionary[key] {
                Mapper().map(value, toObject: object)
            } else {
                dictionary[key] = Mapper().map(value)
            }
        }
        
        return dictionary
    }
	
	/// Maps a JSON object to a dictionary of arrays of Mappable objects
	public func mapDictionaryOfArrays(JSON: AnyObject?) -> [String : [N]]? {
		if let JSONDictionary = JSON as? [String : [[String : AnyObject]]] {
			return mapDictionaryOfArrays(JSONDictionary)
		}
		
		return nil
	}
	
	///Maps a JSON dictionary of arrays to a dictionary of arrays of Mappable objects
	public func mapDictionaryOfArrays(JSONDictionary: [String : [[String : AnyObject]]]) -> [String : [N]]? {
		// map every value in dictionary to type N
		let result = JSONDictionary.filterMap {
            mapArray($0)
        }
        
		if result.isEmpty == false {
			return result
		}
        
		return nil
	}
	
	/// Maps an 2 dimentional array of JSON dictionaries to a 2 dimentional array of Mappable objects
	public func mapArrayOfArrays(JSON: AnyObject?) -> [[N]]? {
		if let JSONArray = JSON as? [[[String : AnyObject]]] {
			var objectArray = [[N]]()
			for innerJSONArray in JSONArray {
				if let array = mapArray(innerJSONArray){
					objectArray.append(array)
				}
			}
			
			if objectArray.isEmpty == false {
				return objectArray
			}
		}
		
		return nil
	}

	// MARK: Private utility functions for converting strings to JSON objects
	
	/// Convert a JSON String into a Dictionary<String, AnyObject> using NSJSONSerialization
	private func parseJSONDictionary(JSON: String) -> [String : AnyObject]? {
		let parsedJSON: AnyObject? = parseJSONString(JSON)
		return parseJSONDictionary(parsedJSON)
	}
	
	/// Convert a JSON Object into a Dictionary<String, AnyObject> using NSJSONSerialization
	private func parseJSONDictionary(JSON: AnyObject?) -> [String : AnyObject]? {
		if let JSONDict = JSON as? [String : AnyObject] {
			return JSONDict
		}

		return nil
	}

	/// Convert a JSON String into an Object using NSJSONSerialization
	private func parseJSONString(JSON: String) -> AnyObject? {
		let data = JSON.dataUsingEncoding(NSUTF8StringEncoding, allowLossyConversion: true)
		if let data = data {
			let parsedJSON: AnyObject?
			do {
				parsedJSON = try NSJSONSerialization.JSONObjectWithData(data, options: NSJSONReadingOptions.AllowFragments)
			} catch let error {
				print(error)
				parsedJSON = nil
			}
			return parsedJSON
		}

		return nil
	}
}

extension Mapper {
    
	// MARK: Functions that create JSON from objects	
	
	///Maps an object that conforms to Mappable to a JSON dictionary <String : AnyObject>
	public func toJSON(var object: N) -> [String : AnyObject] {
		let map = Map(mappingType: .ToJSON, JSONDictionary: [:])
		object.mapping(map)
		return map.JSONDictionary
	}
	
	///Maps an array of Objects to an array of JSON dictionaries [[String : AnyObject]]
	public func toJSONArray(array: [N]) -> [[String : AnyObject]] {
		return array.map {
			// convert every element in array to JSON dictionary equivalent
			self.toJSON($0)
		}
	}
	
	///Maps a dictionary of Objects that conform to Mappable to a JSON dictionary of dictionaries.
	public func toJSONDictionary(dictionary: [String : N]) -> [String : [String : AnyObject]] {
		return dictionary.map { k, v in
			// convert every value in dictionary to its JSON dictionary equivalent
			return (k, self.toJSON(v))
		}
	}
	
	///Maps a dictionary of Objects that conform to Mappable to a JSON dictionary of dictionaries.
	public func toJSONDictionaryOfArrays(dictionary: [String : [N]]) -> [String : [[String : AnyObject]]] {
		return dictionary.map { k, v in
			// convert every value (array) in dictionary to its JSON dictionary equivalent
			return (k, self.toJSONArray(v))
		}
	}
	
	/// Maps an Object to a JSON string with option of pretty formatting
	public func toJSONString(object: N, prettyPrint: Bool = false) -> String? {
		let JSONDict = toJSON(object)
		
        return toJSONString(JSONDict, prettyPrint: prettyPrint)
	}

    /// Maps an array of Objects to a JSON string with option of pretty formatting	
    public func toJSONString(array: [N], prettyPrint: Bool = false) -> String? {
        let JSONDict = toJSONArray(array)
        
        return toJSONString(JSONDict, prettyPrint: prettyPrint)
    }
	
    private func toJSONString(object: AnyObject, prettyPrint: Bool) -> String? {
        if NSJSONSerialization.isValidJSONObject(object) {
            let options: NSJSONWritingOptions = prettyPrint ? .PrettyPrinted : []
            let JSONData: NSData?
            do {
                JSONData = try NSJSONSerialization.dataWithJSONObject(object, options: options)
            } catch let error {
                print(error)
                JSONData = nil
            }
            
            if let JSON = JSONData {
                return String(data: JSON, encoding: NSUTF8StringEncoding)
            }
        }
        return nil
    }
}

extension Mapper where N: Hashable {
	
	/// Maps a JSON array to an object that conforms to Mappable
	public func mapSet(JSONString: String) -> Set<N>? {
		let parsedJSON: AnyObject? = parseJSONString(JSONString)
		
		if let objectArray = mapArray(parsedJSON){
			return Set(objectArray)
		}
		
		// failed to parse JSON into array form
		// try to parse it into a dictionary and then wrap it in an array
		if let object = map(parsedJSON) {
			return Set([object])
		}
		
		return nil
	}
	
	/// Maps a JSON object to an Set of Mappable objects if it is an array of JSON dictionary, or returns nil.
	public func mapSet(JSON: AnyObject?) -> Set<N>? {
		if let JSONArray = JSON as? [[String : AnyObject]] {
			return mapSet(JSONArray)
		}
		
		return nil
	}
	
	/// Maps an Set of JSON dictionary to an array of Mappable objects
	public func mapSet(JSONArray: [[String : AnyObject]]) -> Set<N> {
		// map every element in JSON array to type N
		return Set(JSONArray.flatMap(map))
	}

	///Maps a Set of Objects to a Set of JSON dictionaries [[String : AnyObject]]
	public func toJSONSet(set: Set<N>) -> [[String : AnyObject]] {
		return set.map {
			// convert every element in set to JSON dictionary equivalent
			self.toJSON($0)
		}
	}
	
	/// Maps a set of Objects to a JSON string with option of pretty formatting
	public func toJSONString(set: Set<N>, prettyPrint: Bool = false) -> String? {
		let JSONDict = toJSONSet(set)
		
		return toJSONString(JSONDict, prettyPrint: prettyPrint)
	}
}

extension Dictionary {
	internal func map<K: Hashable, V>(@noescape f: Element -> (K, V)) -> [K : V] {
		var mapped = [K : V]()

		for element in self {
			let newElement = f(element)
			mapped[newElement.0] = newElement.1
		}

		return mapped
	}

	internal func map<K: Hashable, V>(@noescape f: Element -> (K, [V])) -> [K : [V]] {
		var mapped = [K : [V]]()
		
		for element in self {
			let newElement = f(element)
			mapped[newElement.0] = newElement.1
		}
		
		return mapped
	}

	
	internal func filterMap<U>(@noescape f: Value -> U?) -> [Key : U] {
		var mapped = [Key : U]()

		for (key, value) in self {
			if let newValue = f(value){
				mapped[key] = newValue
			}
		}

		return mapped
	}
}<|MERGE_RESOLUTION|>--- conflicted
+++ resolved
@@ -28,18 +28,6 @@
 
 import Foundation
 
-<<<<<<< HEAD
-=======
-public protocol Mappable {
-	init?(_ map: Map)
-	mutating func mapping(map: Map)
-}
-
-public protocol MappableCluster: Mappable {
-	static func objectForMapping(map: Map) -> Mappable?
-}
-
->>>>>>> 9e89c5c0
 public enum MappingType {
 	case FromJSON
 	case ToJSON
