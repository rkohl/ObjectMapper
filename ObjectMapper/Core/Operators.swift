--- conflicted
+++ resolved
@@ -467,23 +467,18 @@
 /// Dictionary of Mappable objects <String, T: Mappable> with a transform
 public func <- <Transform: TransformType>(left: inout Dictionary<String, [Transform.Object]>, right: (Map, Transform)) where Transform.Object: Mappable {
 	let (map, transform) = right
-<<<<<<< HEAD
-	if map.mappingType == .fromJSON && map.isKeyPresent, let dictionary = map.currentValue as? [String : [AnyObject]] {
-		let transformedDictionary = dictionary.map { (key, values) in
-			return (key, fromJSONArrayWithTransform(values as AnyObject?, transform: transform) ?? left[key] ?? [])
-		}
-=======
-	if let dictionary = map.currentValue as? [String : [AnyObject]] where map.mappingType == .FromJSON && map.isKeyPresent {
-		let transformedDictionary = dictionary.map { (key: String, values: [AnyObject]) -> (String, [Transform.Object]) in
-      if let jsonArray = fromJSONArrayWithTransform(values, transform: transform) {
-        return (key, jsonArray)
-      }
-      if let leftValue = left[key] {
-        return (key, leftValue)
-      }
-      return (key, [])
-    }
->>>>>>> be29283b
+    
+    if let dictionary = map.currentValue as? [String : [AnyObject]], map.mappingType == .fromJSON && map.isKeyPresent {
+        let transformedDictionary = dictionary.map { (key: String, values: [AnyObject]) -> (String, [Transform.Object]) in
+            if let jsonArray = fromJSONArrayWithTransform(values, transform: transform) {
+                return (key, jsonArray)
+            }
+            if let leftValue = left[key] {
+                return (key, leftValue)
+            }
+            return (key, [])
+        }
+
 		FromJSON.basicType(&left, object: transformedDictionary)
 	} else if map.mappingType == .toJSON {
 		let transformedDictionary = left.map { (key, values) in
@@ -497,22 +492,19 @@
 /// Optional Dictionary of Mappable object <String, T: Mappable> with a transform
 public func <- <Transform: TransformType>(left: inout Dictionary<String, [Transform.Object]>?, right: (Map, Transform)) where Transform.Object: Mappable {
 	let (map, transform) = right
-<<<<<<< HEAD
-	if map.mappingType == .fromJSON && map.isKeyPresent, let dictionary = map.currentValue as? [String : [AnyObject]] {
-		let transformedDictionary = dictionary.map { (key, values) in
-			return (key, fromJSONArrayWithTransform(values as AnyObject?, transform: transform) ?? left?[key] ?? [])
-=======
-	if let dictionary = map.currentValue as? [String : [AnyObject]] where map.mappingType == .FromJSON && map.isKeyPresent {
-		let transformedDictionary = dictionary.map { (key: String, values: [AnyObject]) -> (String, [Transform.Object]) in
-      if let jsonArray = fromJSONArrayWithTransform(values, transform: transform) {
-        return (key, jsonArray)
-      }
-      if let leftValue = left?[key] {
-        return (key, leftValue)
-      }
-      return (key, [])
->>>>>>> be29283b
-		}
+
+    if let dictionary = map.currentValue as? [String : [AnyObject]], map.mappingType == .fromJSON && map.isKeyPresent {
+    
+        let transformedDictionary = dictionary.map { (key: String, values: [AnyObject]) -> (String, [Transform.Object]) in
+            if let jsonArray = fromJSONArrayWithTransform(values, transform: transform) {
+                return (key, jsonArray)
+            }
+            if let leftValue = left?[key] {
+                return (key, leftValue)
+            }
+            return (key, [])
+
+        }
 		FromJSON.optionalBasicType(&left, object: transformedDictionary)
 	} else if map.mappingType == .toJSON {
 		let transformedDictionary = left?.map { (key, values) in
@@ -526,21 +518,16 @@
 /// Implicitly unwrapped Optional Dictionary of Mappable object <String, T: Mappable> with a transform
 public func <- <Transform: TransformType>(left: inout Dictionary<String, [Transform.Object]>!, right: (Map, Transform)) where Transform.Object: Mappable {
 	let (map, transform) = right
-<<<<<<< HEAD
-	if map.mappingType == .fromJSON && map.isKeyPresent, let dictionary = map.currentValue as? [String : [AnyObject]] {
-		let transformedDictionary = dictionary.map { (key, values) in
-			return (key, fromJSONArrayWithTransform(values as AnyObject?, transform: transform) ?? left?[key] ?? [])
-=======
-	if let dictionary = map.currentValue as? [String : [AnyObject]] where map.mappingType == .FromJSON && map.isKeyPresent {
-		let transformedDictionary = dictionary.map { (key: String, values: [AnyObject]) -> (String, [Transform.Object]) in
-      if let jsonArray = fromJSONArrayWithTransform(values, transform: transform) {
-        return (key, jsonArray)
-      }
-      if let leftValue = left?[key] {
-        return (key, leftValue)
-      }
-      return (key, [])
->>>>>>> be29283b
+
+    if let dictionary = map.currentValue as? [String : [AnyObject]], map.mappingType == .fromJSON && map.isKeyPresent {
+        let transformedDictionary = dictionary.map { (key: String, values: [AnyObject]) -> (String, [Transform.Object]) in
+            if let jsonArray = fromJSONArrayWithTransform(values, transform: transform) {
+                return (key, jsonArray)
+            }
+            if let leftValue = left?[key] {
+                return (key, leftValue)
+            }
+            return (key, [])
 		}
 		FromJSON.optionalBasicType(&left, object: transformedDictionary)
 	} else if map.mappingType == .toJSON {
