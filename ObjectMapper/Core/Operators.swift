--- conflicted
+++ resolved
@@ -283,11 +283,7 @@
 // MARK:- Mappable Objects - <T: BaseMappable>
 
 /// Object conforming to Mappable
-<<<<<<< HEAD
-public func <- <T: Mappable>(left: inout T, right: Map) {
-=======
-public func <- <T: BaseMappable>(inout left: T, right: Map) {
->>>>>>> 4c9d0c27
+public func <- <T: BaseMappable>(left: inout T, right: Map) {
 	switch right.mappingType {
 	case .fromJSON:
 		FromJSON.object(&left, map: right)
@@ -297,11 +293,7 @@
 }
 
 /// Optional Mappable objects
-<<<<<<< HEAD
-public func <- <T: Mappable>(left: inout T?, right: Map) {
-=======
-public func <- <T: BaseMappable>(inout left: T?, right: Map) {
->>>>>>> 4c9d0c27
+public func <- <T: BaseMappable>(left: inout T?, right: Map) {
 	switch right.mappingType {
 	case .fromJSON where right.isKeyPresent:
 		FromJSON.optionalObject(&left, map: right)
@@ -312,11 +304,7 @@
 }
 
 /// Implicitly unwrapped optional Mappable objects
-<<<<<<< HEAD
-public func <- <T: Mappable>(left: inout T!, right: Map) {
-=======
-public func <- <T: BaseMappable>(inout left: T!, right: Map) {
->>>>>>> 4c9d0c27
+public func <- <T: BaseMappable>(left: inout T!, right: Map) {
 	switch right.mappingType {
 	case .fromJSON where right.isKeyPresent:
 		FromJSON.optionalObject(&left, map: right)
@@ -329,11 +317,7 @@
 // MARK:- Transforms of Mappable Objects - <T: BaseMappable>
 
 /// Object conforming to Mappable that have transforms
-<<<<<<< HEAD
-public func <- <Transform: TransformType>(left: inout Transform.Object, right: (Map, Transform)) where Transform.Object: Mappable {
-=======
-public func <- <Transform: TransformType where Transform.Object: BaseMappable>(inout left: Transform.Object, right: (Map, Transform)) {
->>>>>>> 4c9d0c27
+public func <- <Transform: TransformType>(left: inout Transform.Object, right: (Map, Transform)) where Transform.Object: BaseMappable {
 	let (map, transform) = right
 	switch map.mappingType {
 	case .fromJSON where map.isKeyPresent:
@@ -347,11 +331,7 @@
 }
 
 /// Optional Mappable objects that have transforms
-<<<<<<< HEAD
-public func <- <Transform: TransformType>(left: inout Transform.Object?, right: (Map, Transform)) where Transform.Object: Mappable {
-=======
-public func <- <Transform: TransformType where Transform.Object: BaseMappable>(inout left: Transform.Object?, right: (Map, Transform)) {
->>>>>>> 4c9d0c27
+public func <- <Transform: TransformType>(left: inout Transform.Object?, right: (Map, Transform)) where Transform.Object: BaseMappable {
 	let (map, transform) = right
 	switch map.mappingType {
 	case .fromJSON where map.isKeyPresent:
@@ -365,11 +345,7 @@
 }
 
 /// Implicitly unwrapped optional Mappable objects that have transforms
-<<<<<<< HEAD
-public func <- <Transform: TransformType>(left: inout Transform.Object!, right: (Map, Transform)) where Transform.Object: Mappable {
-=======
-public func <- <Transform: TransformType where Transform.Object: BaseMappable>(inout left: Transform.Object!, right: (Map, Transform)) {
->>>>>>> 4c9d0c27
+public func <- <Transform: TransformType>(left: inout Transform.Object!, right: (Map, Transform)) where Transform.Object: BaseMappable {
 	let (map, transform) = right
 	switch map.mappingType {
 	case .fromJSON where map.isKeyPresent:
@@ -384,14 +360,8 @@
 
 // MARK:- Dictionary of Mappable objects - Dictionary<String, T: BaseMappable>
 
-<<<<<<< HEAD
 /// Dictionary of Mappable objects <String, T: Mappable>
-public func <- <T: Mappable>(left: inout Dictionary<String, T>, right: Map) {
-=======
-/// Dictionary of Mappable objects <String, T: BaseMappable>
-public func <- <T: BaseMappable>(inout left: Dictionary<String, T>, right: Map) {
->>>>>>> 4c9d0c27
-	switch right.mappingType {
+public func <- <T: BaseMappable>(left: inout Dictionary<String, T>, right: Map) {	switch right.mappingType {
 	case .fromJSON where right.isKeyPresent:
 		FromJSON.objectDictionary(&left, map: right)
 	case .toJSON:
@@ -400,13 +370,8 @@
 	}
 }
 
-<<<<<<< HEAD
 /// Optional Dictionary of Mappable object <String, T: Mappable>
-public func <- <T: Mappable>(left: inout Dictionary<String, T>?, right: Map) {
-=======
-/// Optional Dictionary of Mappable object <String, T: BaseMappable>
-public func <- <T: BaseMappable>(inout left: Dictionary<String, T>?, right: Map) {
->>>>>>> 4c9d0c27
+public func <- <T: BaseMappable>(left: inout Dictionary<String, T>?, right: Map) {
 	switch right.mappingType {
 	case .fromJSON where right.isKeyPresent:
 		FromJSON.optionalObjectDictionary(&left, map: right)
@@ -416,13 +381,8 @@
 	}
 }
 
-<<<<<<< HEAD
 /// Implicitly unwrapped Optional Dictionary of Mappable object <String, T: Mappable>
-public func <- <T: Mappable>(left: inout Dictionary<String, T>!, right: Map) {
-=======
-/// Implicitly unwrapped Optional Dictionary of Mappable object <String, T: BaseMappable>
-public func <- <T: BaseMappable>(inout left: Dictionary<String, T>!, right: Map) {
->>>>>>> 4c9d0c27
+public func <- <T: BaseMappable>(left: inout Dictionary<String, T>!, right: Map) {
 	switch right.mappingType {
 	case .fromJSON where right.isKeyPresent:
 		FromJSON.optionalObjectDictionary(&left, map: right)
@@ -432,13 +392,8 @@
 	}
 }
 
-<<<<<<< HEAD
 /// Dictionary of Mappable objects <String, T: Mappable>
-public func <- <T: Mappable>(left: inout Dictionary<String, [T]>, right: Map) {
-=======
-/// Dictionary of Mappable objects <String, T: BaseMappable>
-public func <- <T: BaseMappable>(inout left: Dictionary<String, [T]>, right: Map) {
->>>>>>> 4c9d0c27
+public func <- <T: BaseMappable>(left: inout Dictionary<String, [T]>, right: Map) {
 	switch right.mappingType {
 	case .fromJSON where right.isKeyPresent:
 		FromJSON.objectDictionaryOfArrays(&left, map: right)
@@ -448,13 +403,8 @@
 	}
 }
 
-<<<<<<< HEAD
 /// Optional Dictionary of Mappable object <String, T: Mappable>
-public func <- <T: Mappable>(left: inout Dictionary<String, [T]>?, right: Map) {
-=======
-/// Optional Dictionary of Mappable object <String, T: BaseMappable>
-public func <- <T: BaseMappable>(inout left: Dictionary<String, [T]>?, right: Map) {
->>>>>>> 4c9d0c27
+public func <- <T: BaseMappable>(left: inout Dictionary<String, [T]>?, right: Map) {
 	switch right.mappingType {
 	case .fromJSON where right.isKeyPresent:
 		FromJSON.optionalObjectDictionaryOfArrays(&left, map: right)
@@ -464,13 +414,8 @@
 	}
 }
 
-<<<<<<< HEAD
 /// Implicitly unwrapped Optional Dictionary of Mappable object <String, T: Mappable>
-public func <- <T: Mappable>(left: inout Dictionary<String, [T]>!, right: Map) {
-=======
-/// Implicitly unwrapped Optional Dictionary of Mappable object <String, T: BaseMappable>
-public func <- <T: BaseMappable>(inout left: Dictionary<String, [T]>!, right: Map) {
->>>>>>> 4c9d0c27
+public func <- <T: BaseMappable>(left: inout Dictionary<String, [T]>!, right: Map) {
 	switch right.mappingType {
 	case .fromJSON where right.isKeyPresent:
 		FromJSON.optionalObjectDictionaryOfArrays(&left, map: right)
@@ -482,19 +427,12 @@
 
 // MARK:- Dictionary of Mappable objects with a transform - Dictionary<String, T: BaseMappable>
 
-<<<<<<< HEAD
 /// Dictionary of Mappable objects <String, T: Mappable> with a transform
-public func <- <Transform: TransformType>(left: inout Dictionary<String, Transform.Object>, right: (Map, Transform)) where Transform.Object: Mappable {
-	let (map, transform) = right
-	if map.mappingType == .fromJSON && map.isKeyPresent, let object = map.currentValue as? [String : AnyObject] {
+public func <- <Transform: TransformType>(left: inout Dictionary<String, Transform.Object>, right: (Map, Transform)) where Transform.Object: BaseMappable {
+	let (map, transform) = right
+	if map.mappingType == .fromJSON && map.isKeyPresent,
+		let object = map.currentValue as? [String: AnyObject] {
 		let value = fromJSONDictionaryWithTransform(object as AnyObject?, transform: transform) ?? left
-=======
-/// Dictionary of Mappable objects <String, T: BaseMappable> with a transform
-public func <- <Transform: TransformType where Transform.Object: BaseMappable>(inout left: Dictionary<String, Transform.Object>, right: (Map, Transform)) {
-	let (map, transform) = right
-	if let object = map.currentValue as? [String: AnyObject] where map.mappingType == .FromJSON && map.isKeyPresent {
-		let value = fromJSONDictionaryWithTransform(object, transform: transform) ?? left
->>>>>>> 4c9d0c27
 		FromJSON.basicType(&left, object: value)
 	} else if map.mappingType == .toJSON {
 		let value = toJSONDictionaryWithTransform(left, transform: transform)
@@ -502,19 +440,11 @@
 	}
 }
 
-<<<<<<< HEAD
 /// Optional Dictionary of Mappable object <String, T: Mappable> with a transform
-public func <- <Transform: TransformType>(left: inout Dictionary<String, Transform.Object>?, right: (Map, Transform)) where Transform.Object: Mappable {
+public func <- <Transform: TransformType>(left: inout Dictionary<String, Transform.Object>?, right: (Map, Transform)) where Transform.Object: BaseMappable {
 	let (map, transform) = right
 	if map.mappingType == .fromJSON && map.isKeyPresent, let object = map.currentValue as? [String : AnyObject]{
 		let value = fromJSONDictionaryWithTransform(object as AnyObject?, transform: transform) ?? left
-=======
-/// Optional Dictionary of Mappable object <String, T: BaseMappable> with a transform
-public func <- <Transform: TransformType where Transform.Object: BaseMappable>(inout left: Dictionary<String, Transform.Object>?, right: (Map, Transform)) {
-	let (map, transform) = right
-	if let object = map.currentValue as? [String: AnyObject] where map.mappingType == .FromJSON && map.isKeyPresent {
-		let value = fromJSONDictionaryWithTransform(object, transform: transform) ?? left
->>>>>>> 4c9d0c27
 		FromJSON.optionalBasicType(&left, object: value)
 	} else if map.mappingType == .toJSON {
 		let value = toJSONDictionaryWithTransform(left, transform: transform)
@@ -522,19 +452,11 @@
 	}
 }
 
-<<<<<<< HEAD
 /// Implicitly unwrapped Optional Dictionary of Mappable object <String, T: Mappable> with a transform
-public func <- <Transform: TransformType>(left: inout Dictionary<String, Transform.Object>!, right: (Map, Transform)) where Transform.Object: Mappable {
+public func <- <Transform: TransformType>(left: inout Dictionary<String, Transform.Object>!, right: (Map, Transform)) where Transform.Object: BaseMappable {
 	let (map, transform) = right
 	if map.mappingType == .fromJSON && map.isKeyPresent, let dictionary = map.currentValue as? [String : AnyObject]{
 		let transformedDictionary = fromJSONDictionaryWithTransform(dictionary as AnyObject?, transform: transform) ?? left
-=======
-/// Implicitly unwrapped Optional Dictionary of Mappable object <String, T: BaseMappable> with a transform
-public func <- <Transform: TransformType where Transform.Object: BaseMappable>(inout left: Dictionary<String, Transform.Object>!, right: (Map, Transform)) {
-	let (map, transform) = right
-	if let dictionary = map.currentValue as? [String: AnyObject] where map.mappingType == .FromJSON && map.isKeyPresent {
-		let transformedDictionary = fromJSONDictionaryWithTransform(dictionary, transform: transform) ?? left
->>>>>>> 4c9d0c27
 		FromJSON.optionalBasicType(&left, object: transformedDictionary)
 	} else if map.mappingType == .toJSON {
 		let value = toJSONDictionaryWithTransform(left, transform: transform)
@@ -542,9 +464,8 @@
 	}
 }
 
-<<<<<<< HEAD
 /// Dictionary of Mappable objects <String, T: Mappable> with a transform
-public func <- <Transform: TransformType>(left: inout Dictionary<String, [Transform.Object]>, right: (Map, Transform)) where Transform.Object: Mappable {
+public func <- <Transform: TransformType>(left: inout Dictionary<String, [Transform.Object]>, right: (Map, Transform)) where Transform.Object: BaseMappable {
 	let (map, transform) = right
     
     if let dictionary = map.currentValue as? [String : [AnyObject]], map.mappingType == .fromJSON && map.isKeyPresent {
@@ -558,21 +479,6 @@
             return (key, [])
         }
 
-=======
-/// Dictionary of Mappable objects <String, T: BaseMappable> with a transform
-public func <- <Transform: TransformType where Transform.Object: BaseMappable>(inout left: Dictionary<String, [Transform.Object]>, right: (Map, Transform)) {
-	let (map, transform) = right
-	if let dictionary = map.currentValue as? [String: [AnyObject]] where map.mappingType == .FromJSON && map.isKeyPresent {
-		let transformedDictionary = dictionary.map { (key: String, values: [AnyObject]) -> (String, [Transform.Object]) in
-      if let jsonArray = fromJSONArrayWithTransform(values, transform: transform) {
-        return (key, jsonArray)
-      }
-      if let leftValue = left[key] {
-        return (key, leftValue)
-      }
-      return (key, [])
-    }
->>>>>>> 4c9d0c27
 		FromJSON.basicType(&left, object: transformedDictionary)
 	} else if map.mappingType == .toJSON {
 		let transformedDictionary = left.map { (key, values) in
@@ -583,9 +489,8 @@
 	}
 }
 
-<<<<<<< HEAD
 /// Optional Dictionary of Mappable object <String, T: Mappable> with a transform
-public func <- <Transform: TransformType>(left: inout Dictionary<String, [Transform.Object]>?, right: (Map, Transform)) where Transform.Object: Mappable {
+public func <- <Transform: TransformType>(left: inout Dictionary<String, [Transform.Object]>?, right: (Map, Transform)) where Transform.Object: BaseMappable {
 	let (map, transform) = right
 
     if let dictionary = map.currentValue as? [String : [AnyObject]], map.mappingType == .fromJSON && map.isKeyPresent {
@@ -600,21 +505,7 @@
             return (key, [])
 
         }
-=======
-/// Optional Dictionary of Mappable object <String, T: BaseMappable> with a transform
-public func <- <Transform: TransformType where Transform.Object: BaseMappable>(inout left: Dictionary<String, [Transform.Object]>?, right: (Map, Transform)) {
-	let (map, transform) = right
-	if let dictionary = map.currentValue as? [String: [AnyObject]] where map.mappingType == .FromJSON && map.isKeyPresent {
-		let transformedDictionary = dictionary.map { (key: String, values: [AnyObject]) -> (String, [Transform.Object]) in
-      if let jsonArray = fromJSONArrayWithTransform(values, transform: transform) {
-        return (key, jsonArray)
-      }
-      if let leftValue = left?[key] {
-        return (key, leftValue)
-      }
-      return (key, [])
-		}
->>>>>>> 4c9d0c27
+		
 		FromJSON.optionalBasicType(&left, object: transformedDictionary)
 	} else if map.mappingType == .toJSON {
 		let transformedDictionary = left?.map { (key, values) in
@@ -625,9 +516,8 @@
 	}
 }
 
-<<<<<<< HEAD
 /// Implicitly unwrapped Optional Dictionary of Mappable object <String, T: Mappable> with a transform
-public func <- <Transform: TransformType>(left: inout Dictionary<String, [Transform.Object]>!, right: (Map, Transform)) where Transform.Object: Mappable {
+public func <- <Transform: TransformType>(left: inout Dictionary<String, [Transform.Object]>!, right: (Map, Transform)) where Transform.Object: BaseMappable {
 	let (map, transform) = right
 
     if let dictionary = map.currentValue as? [String : [AnyObject]], map.mappingType == .fromJSON && map.isKeyPresent {
@@ -639,20 +529,6 @@
                 return (key, leftValue)
             }
             return (key, [])
-=======
-/// Implicitly unwrapped Optional Dictionary of Mappable object <String, T: BaseMappable> with a transform
-public func <- <Transform: TransformType where Transform.Object: BaseMappable>(inout left: Dictionary<String, [Transform.Object]>!, right: (Map, Transform)) {
-	let (map, transform) = right
-	if let dictionary = map.currentValue as? [String: [AnyObject]] where map.mappingType == .FromJSON && map.isKeyPresent {
-		let transformedDictionary = dictionary.map { (key: String, values: [AnyObject]) -> (String, [Transform.Object]) in
-      if let jsonArray = fromJSONArrayWithTransform(values, transform: transform) {
-        return (key, jsonArray)
-      }
-      if let leftValue = left?[key] {
-        return (key, leftValue)
-      }
-      return (key, [])
->>>>>>> 4c9d0c27
 		}
 		FromJSON.optionalBasicType(&left, object: transformedDictionary)
 	} else if map.mappingType == .toJSON {
@@ -667,11 +543,7 @@
 // MARK:- Array of Mappable objects - Array<T: BaseMappable>
 
 /// Array of Mappable objects
-<<<<<<< HEAD
-public func <- <T: Mappable>(left: inout Array<T>, right: Map) {
-=======
-public func <- <T: BaseMappable>(inout left: Array<T>, right: Map) {
->>>>>>> 4c9d0c27
+public func <- <T: BaseMappable>(left: inout Array<T>, right: Map) {
 	switch right.mappingType {
 	case .fromJSON where right.isKeyPresent:
 		FromJSON.objectArray(&left, map: right)
@@ -682,11 +554,7 @@
 }
 
 /// Optional array of Mappable objects
-<<<<<<< HEAD
-public func <- <T: Mappable>(left: inout Array<T>?, right: Map) {
-=======
-public func <- <T: BaseMappable>(inout left: Array<T>?, right: Map) {
->>>>>>> 4c9d0c27
+public func <- <T: BaseMappable>(left: inout Array<T>?, right: Map) {
 	switch right.mappingType {
 	case .fromJSON where right.isKeyPresent:
 		FromJSON.optionalObjectArray(&left, map: right)
@@ -697,11 +565,7 @@
 }
 
 /// Implicitly unwrapped Optional array of Mappable objects
-<<<<<<< HEAD
-public func <- <T: Mappable>(left: inout Array<T>!, right: Map) {
-=======
-public func <- <T: BaseMappable>(inout left: Array<T>!, right: Map) {
->>>>>>> 4c9d0c27
+public func <- <T: BaseMappable>(left: inout Array<T>!, right: Map) {
 	switch right.mappingType {
 	case .fromJSON where right.isKeyPresent:
 		FromJSON.optionalObjectArray(&left, map: right)
@@ -714,11 +578,7 @@
 // MARK:- Array of Mappable objects with transforms - Array<T: BaseMappable>
 
 /// Array of Mappable objects
-<<<<<<< HEAD
-public func <- <Transform: TransformType>(left: inout Array<Transform.Object>, right: (Map, Transform)) where Transform.Object: Mappable {
-=======
-public func <- <Transform: TransformType where Transform.Object: BaseMappable>(inout left: Array<Transform.Object>, right: (Map, Transform)) {
->>>>>>> 4c9d0c27
+public func <- <Transform: TransformType>(left: inout Array<Transform.Object>, right: (Map, Transform)) where Transform.Object: BaseMappable {
 	let (map, transform) = right
 	switch map.mappingType {
 	case .fromJSON where map.isKeyPresent:
@@ -733,11 +593,7 @@
 }
 
 /// Optional array of Mappable objects
-<<<<<<< HEAD
-public func <- <Transform: TransformType>(left: inout Array<Transform.Object>?, right: (Map, Transform)) where Transform.Object: Mappable {
-=======
-public func <- <Transform: TransformType where Transform.Object: BaseMappable>(inout left: Array<Transform.Object>?, right: (Map, Transform)) {
->>>>>>> 4c9d0c27
+public func <- <Transform: TransformType>(left: inout Array<Transform.Object>?, right: (Map, Transform)) where Transform.Object: BaseMappable {
 	let (map, transform) = right
 	switch map.mappingType {
 	case .fromJSON where map.isKeyPresent:
@@ -751,11 +607,7 @@
 }
 
 /// Implicitly unwrapped Optional array of Mappable objects
-<<<<<<< HEAD
-public func <- <Transform: TransformType>(left: inout Array<Transform.Object>!, right: (Map, Transform)) where Transform.Object: Mappable {
-=======
-public func <- <Transform: TransformType where Transform.Object: BaseMappable>(inout left: Array<Transform.Object>!, right: (Map, Transform)) {
->>>>>>> 4c9d0c27
+public func <- <Transform: TransformType>(left: inout Array<Transform.Object>!, right: (Map, Transform)) where Transform.Object: BaseMappable {
 	let (map, transform) = right
 	switch map.mappingType {
 	case .fromJSON where map.isKeyPresent:
@@ -771,11 +623,7 @@
 // MARK:- Array of Array of Mappable objects - Array<Array<T: BaseMappable>>
 
 /// Array of Array Mappable objects
-<<<<<<< HEAD
-public func <- <T: Mappable>(left: inout Array<Array<T>>, right: Map) {
-=======
-public func <- <T: BaseMappable>(inout left: Array<Array<T>>, right: Map) {
->>>>>>> 4c9d0c27
+public func <- <T: BaseMappable>(left: inout Array<Array<T>>, right: Map) {
 	switch right.mappingType {
 	case .fromJSON where right.isKeyPresent:
 		FromJSON.twoDimensionalObjectArray(&left, map: right)
@@ -786,11 +634,7 @@
 }
 
 /// Optional array of Mappable objects
-<<<<<<< HEAD
-public func <- <T: Mappable>(left:inout Array<Array<T>>?, right: Map) {
-=======
-public func <- <T: BaseMappable>(inout left:Array<Array<T>>?, right: Map) {
->>>>>>> 4c9d0c27
+public func <- <T: BaseMappable>(left:inout Array<Array<T>>?, right: Map) {
 	switch right.mappingType {
 	case .fromJSON where right.isKeyPresent:
 		FromJSON.optionalTwoDimensionalObjectArray(&left, map: right)
@@ -801,11 +645,7 @@
 }
 
 /// Implicitly unwrapped Optional array of Mappable objects
-<<<<<<< HEAD
-public func <- <T: Mappable>(left: inout Array<Array<T>>!, right: Map) {
-=======
-public func <- <T: BaseMappable>(inout left: Array<Array<T>>!, right: Map) {
->>>>>>> 4c9d0c27
+public func <- <T: BaseMappable>(left: inout Array<Array<T>>!, right: Map) {
 	switch right.mappingType {
 	case .fromJSON where right.isKeyPresent:
 		FromJSON.optionalTwoDimensionalObjectArray(&left, map: right)
@@ -818,11 +658,7 @@
 // MARK:- Array of Array of Mappable objects - Array<Array<T: BaseMappable>> with transforms
 
 /// Array of Array Mappable objects with transform
-<<<<<<< HEAD
-public func <- <Transform: TransformType>(left: inout Array<Array<Transform.Object>>, right: (Map, Transform)) where Transform.Object: Mappable {
-=======
-public func <- <Transform: TransformType where Transform.Object: BaseMappable>(inout left: Array<Array<Transform.Object>>, right: (Map, Transform)) {
->>>>>>> 4c9d0c27
+public func <- <Transform: TransformType>(left: inout Array<Array<Transform.Object>>, right: (Map, Transform)) where Transform.Object: BaseMappable {
 	let (map, transform) = right
 	if map.mappingType == .fromJSON && map.isKeyPresent, let original2DArray = map.currentValue as? [[AnyObject]]{
 		let transformed2DArray = original2DArray.flatMap { values in
@@ -838,11 +674,7 @@
 }
 
 /// Optional array of Mappable objects with transform
-<<<<<<< HEAD
-public func <- <Transform: TransformType>(left:inout Array<Array<Transform.Object>>?, right: (Map, Transform)) where Transform.Object: Mappable {
-=======
-public func <- <Transform: TransformType where Transform.Object: BaseMappable>(inout left:Array<Array<Transform.Object>>?, right: (Map, Transform)) {
->>>>>>> 4c9d0c27
+public func <- <Transform: TransformType>(left:inout Array<Array<Transform.Object>>?, right: (Map, Transform)) where Transform.Object: BaseMappable {
 	let (map, transform) = right
 	if map.mappingType == .fromJSON && map.isKeyPresent, let original2DArray = map.currentValue as? [[AnyObject]]{
 		let transformed2DArray = original2DArray.flatMap { values in
@@ -858,11 +690,7 @@
 }
 
 /// Implicitly unwrapped Optional array of Mappable objects with transform
-<<<<<<< HEAD
-public func <- <Transform: TransformType>(left: inout Array<Array<Transform.Object>>!, right: (Map, Transform)) where Transform.Object: Mappable {
-=======
-public func <- <Transform: TransformType where Transform.Object: BaseMappable>(inout left: Array<Array<Transform.Object>>!, right: (Map, Transform)) {
->>>>>>> 4c9d0c27
+public func <- <Transform: TransformType>(left: inout Array<Array<Transform.Object>>!, right: (Map, Transform)) where Transform.Object: BaseMappable {
 	let (map, transform) = right
 	if map.mappingType == .fromJSON && map.isKeyPresent, let original2DArray = map.currentValue as? [[AnyObject]] {
 		let transformed2DArray = original2DArray.flatMap { values in
@@ -880,11 +708,7 @@
 // MARK:- Set of Mappable objects - Set<T: BaseMappable where T: Hashable>
 
 /// Set of Mappable objects
-<<<<<<< HEAD
-public func <- <T: Mappable>(left: inout Set<T>, right: Map) where T: Hashable {
-=======
-public func <- <T: BaseMappable where T: Hashable>(inout left: Set<T>, right: Map) {
->>>>>>> 4c9d0c27
+public func <- <T: BaseMappable>(left: inout Set<T>, right: Map) where T: Hashable {
 	switch right.mappingType {
 	case .fromJSON where right.isKeyPresent:
 		FromJSON.objectSet(&left, map: right)
@@ -896,11 +720,7 @@
 
 
 /// Optional Set of Mappable objects
-<<<<<<< HEAD
-public func <- <T: Mappable>(left: inout Set<T>?, right: Map) where T: Hashable, T: Hashable {
-=======
-public func <- <T: BaseMappable where T: Hashable>(inout left: Set<T>?, right: Map) {
->>>>>>> 4c9d0c27
+public func <- <T: BaseMappable>(left: inout Set<T>?, right: Map) where T: Hashable, T: Hashable {
 	switch right.mappingType {
 	case .fromJSON where right.isKeyPresent:
 		FromJSON.optionalObjectSet(&left, map: right)
@@ -911,11 +731,7 @@
 }
 
 /// Implicitly unwrapped Optional Set of Mappable objects
-<<<<<<< HEAD
-public func <- <T: Mappable>(left: inout Set<T>!, right: Map) where T: Hashable {
-=======
-public func <- <T: BaseMappable where T: Hashable>(inout left: Set<T>!, right: Map) {
->>>>>>> 4c9d0c27
+public func <- <T: BaseMappable>(left: inout Set<T>!, right: Map) where T: Hashable {
 	switch right.mappingType {
 	case .fromJSON where right.isKeyPresent:
 		FromJSON.optionalObjectSet(&left, map: right)
