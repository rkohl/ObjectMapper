//
//  ToJSON.swift
//  ObjectMapper
//
//  Created by Tristan Himmelman on 2014-10-13.
//  Copyright (c) 2014 hearst. All rights reserved.
//

import class Foundation.NSNumber

private func setValue(value: AnyObject, forKey key: String, inout dictionary: [String : AnyObject]) {
<<<<<<< HEAD
	return setValue(value, forKeyPathComponents: ArraySlice(split(key.characters) { $0 == "." }.map { String($0) }), dictionary: &dictionary)
=======
	return setValue(value, forKeyPathComponents: ArraySlice(key.componentsSeparatedByString(".")), dictionary: &dictionary)
>>>>>>> 2c5afb4f
}

private func setValue(value: AnyObject, forKeyPathComponents components: ArraySlice<String>, inout dictionary: [String : AnyObject]) {
	if components.isEmpty {
		return
	}

	let head = components.first!

	if components.count == 1 {
		return dictionary[head] = value
	} else {
		var child = dictionary[head] as? [String : AnyObject]
		if child == nil {
			child = [:]
		}

		let tail = dropFirst(components)
		setValue(value, forKeyPathComponents: tail, dictionary: &child!)

		return dictionary[head] = child
	}
}

internal final class ToJSON {
	
	class func basicType<N>(field: N, key: String, inout dictionary: [String : AnyObject]) {
		func _setValue(value: AnyObject) {
			setValue(value, forKey: key, dictionary: &dictionary)
		}

		switch field {
		// basic Types
		case let x as NSNumber:
			_setValue(x)
		case let x as Bool:
			_setValue(x)
		case let x as Int:
			_setValue(x)
		case let x as Double:
			_setValue(x)
		case let x as Float:
			_setValue(x)
		case let x as String:
			_setValue(x)

		// Arrays with basic types
		case let x as Array<NSNumber>:
			_setValue(x)
		case let x as Array<Bool>:
			_setValue(x)
		case let x as Array<Int>:
			_setValue(x)
		case let x as Array<Double>:
			_setValue(x)
		case let x as Array<Float>:
			_setValue(x)
		case let x as Array<String>:
			_setValue(x)
		case let x as Array<AnyObject>:
			_setValue(x)

		// Dictionaries with basic types
		case let x as Dictionary<String, NSNumber>:
			_setValue(x)
		case let x as Dictionary<String, Bool>:
			_setValue(x)
		case let x as Dictionary<String, Int>:
			_setValue(x)
		case let x as Dictionary<String, Double>:
			_setValue(x)
		case let x as Dictionary<String, Float>:
			_setValue(x)
		case let x as Dictionary<String, String>:
			_setValue(x)
		case let x as Dictionary<String, AnyObject>:
			_setValue(x)
		default:
			//print("Default")
			return
		}
	}

    class func optionalBasicType<N>(field: N?, key: String, inout dictionary: [String : AnyObject]) {
        if let field = field {
            basicType(field, key: key, dictionary: &dictionary)
        }
    }

	class func object<N: Mappable>(field: N, key: String, inout dictionary: [String : AnyObject]) {
		setValue(Mapper().toJSON(field), forKey: key, dictionary: &dictionary)
	}

    class func optionalObject<N: Mappable>(field: N?, key: String, inout dictionary: [String : AnyObject]) {
        if let field = field {
            object(field, key: key, dictionary: &dictionary)
        }
    }
    
	class func objectArray<N: Mappable>(field: Array<N>, key: String, inout dictionary: [String : AnyObject]) {
		let JSONObjects = Mapper().toJSONArray(field)

		if !JSONObjects.isEmpty {
			setValue(JSONObjects, forKey: key, dictionary: &dictionary)
		}
	}

    class func optionalObjectArray<N: Mappable>(field: Array<N>?, key: String, inout dictionary: [String : AnyObject]) {
        if let field = field {
            objectArray(field, key: key, dictionary: &dictionary)
        }
    }
    
	class func objectDictionary<N: Mappable>(field: Dictionary<String, N>, key: String, inout dictionary: [String : AnyObject]) {
		let JSONObjects = Mapper().toJSONDictionary(field)

		if !JSONObjects.isEmpty {
			setValue(JSONObjects, forKey: key, dictionary: &dictionary)
		}
	}

    class func optionalObjectDictionary<N: Mappable>(field: Dictionary<String, N>?, key: String, inout dictionary: [String : AnyObject]) {
        if let field = field {
            objectDictionary(field, key: key, dictionary: &dictionary)
        }
    }
	
	class func objectDictionaryOfArrays<N: Mappable>(field: Dictionary<String, [N]>, key: String, inout dictionary: [String : AnyObject]) {
		let JSONObjects = Mapper().toJSONDictionaryOfArrays(field)

		if !JSONObjects.isEmpty {
			setValue(JSONObjects, forKey: key, dictionary: &dictionary)
		}
	}
	
	class func optionalObjectDictionaryOfArrays<N: Mappable>(field: Dictionary<String, [N]>?, key: String, inout dictionary: [String : AnyObject]) {
		if let field = field {
			objectDictionaryOfArrays(field, key: key, dictionary: &dictionary)
		}
	}
}<|MERGE_RESOLUTION|>--- conflicted
+++ resolved
@@ -9,11 +9,7 @@
 import class Foundation.NSNumber
 
 private func setValue(value: AnyObject, forKey key: String, inout dictionary: [String : AnyObject]) {
-<<<<<<< HEAD
-	return setValue(value, forKeyPathComponents: ArraySlice(split(key.characters) { $0 == "." }.map { String($0) }), dictionary: &dictionary)
-=======
 	return setValue(value, forKeyPathComponents: ArraySlice(key.componentsSeparatedByString(".")), dictionary: &dictionary)
->>>>>>> 2c5afb4f
 }
 
 private func setValue(value: AnyObject, forKeyPathComponents components: ArraySlice<String>, inout dictionary: [String : AnyObject]) {
