--- conflicted
+++ resolved
@@ -38,11 +38,7 @@
 public final class Map {
 	public let mappingType: MappingType
 	
-<<<<<<< HEAD
-	public internal(set) var JSONDictionary: [String : Any] = [:]
-=======
-	public internal(set) var JSONDictionary: [String: AnyObject] = [:]
->>>>>>> 4c9d0c27
+	public internal(set) var JSONDictionary: [String: Any] = [:]
 	public internal(set) var isKeyPresent = false
 	public var currentValue: Any?
 	public var context: MapContext?
@@ -54,11 +50,7 @@
 	/// Counter for failing cases of deserializing values to `let` properties.
 	private var failedCount: Int = 0
 	
-<<<<<<< HEAD
-	public init(mappingType: MappingType, JSONDictionary: [String : Any], toObject: Bool = false, context: MapContext? = nil) {
-=======
-	public init(mappingType: MappingType, JSONDictionary: [String: AnyObject], toObject: Bool = false, context: MapContext? = nil) {
->>>>>>> 4c9d0c27
+	public init(mappingType: MappingType, JSONDictionary: [String: Any], toObject: Bool = false, context: MapContext? = nil) {
 		self.mappingType = mappingType
 		self.JSONDictionary = JSONDictionary
 		self.toObject = toObject
@@ -150,11 +142,7 @@
 		let object = dictionary[keyPath]
 		if object is NSNull {
 			return (true, nil)
-<<<<<<< HEAD
-		} else if let dict = object as? [String : Any] , keyPathComponents.count > 1 {
-=======
-		} else if let dict = object as? [String: AnyObject] where keyPathComponents.count > 1 {
->>>>>>> 4c9d0c27
+		} else if let dict = object as? [String: Any] , keyPathComponents.count > 1 {
 			let tail = keyPathComponents.dropFirst()
 			return valueFor(tail, dictionary: dict)
 		} else if let array = object as? [Any] , keyPathComponents.count > 1 {
@@ -187,11 +175,7 @@
 			} else if let array = object as? [Any] , keyPathComponents.count > 1 {
 				let tail = keyPathComponents.dropFirst()
 				return valueFor(tail, array: array)
-<<<<<<< HEAD
-			} else if let dict = object as? [String : Any] , keyPathComponents.count > 1 {
-=======
-			} else if let dict = object as? [String: AnyObject] where keyPathComponents.count > 1 {
->>>>>>> 4c9d0c27
+			} else if let dict = object as? [String: Any] , keyPathComponents.count > 1 {
 				let tail = keyPathComponents.dropFirst()
 				return valueFor(tail, dictionary: dict)
 			} else {
