//
//  FromJSON.swift
//  ObjectMapper
//
//  Created by Tristan Himmelman on 2014-10-09.
//
//  The MIT License (MIT)
//
//  Copyright (c) 2014-2015 Hearst
//
//  Permission is hereby granted, free of charge, to any person obtaining a copy
//  of this software and associated documentation files (the "Software"), to deal
//  in the Software without restriction, including without limitation the rights
//  to use, copy, modify, merge, publish, distribute, sublicense, and/or sell
//  copies of the Software, and to permit persons to whom the Software is
//  furnished to do so, subject to the following conditions:
//
//  The above copyright notice and this permission notice shall be included in
//  all copies or substantial portions of the Software.
//
//  THE SOFTWARE IS PROVIDED "AS IS", WITHOUT WARRANTY OF ANY KIND, EXPRESS OR
//  IMPLIED, INCLUDING BUT NOT LIMITED TO THE WARRANTIES OF MERCHANTABILITY,
//  FITNESS FOR A PARTICULAR PURPOSE AND NONINFRINGEMENT. IN NO EVENT SHALL THE
//  AUTHORS OR COPYRIGHT HOLDERS BE LIABLE FOR ANY CLAIM, DAMAGES OR OTHER
//  LIABILITY, WHETHER IN AN ACTION OF CONTRACT, TORT OR OTHERWISE, ARISING FROM,
//  OUT OF OR IN CONNECTION WITH THE SOFTWARE OR THE USE OR OTHER DEALINGS IN
//  THE SOFTWARE.

internal final class FromJSON {
	
	/// Basic type
	class func basicType<FieldType>(_ field: inout FieldType, object: FieldType?) {
		if let value = object {
			field = value
		}
	}
	
	/// optional basic type
	class func optionalBasicType<FieldType>(_ field: inout FieldType?, object: FieldType?) {
		field = object
	}
	
	/// Implicitly unwrapped optional basic type
	class func optionalBasicType<FieldType>(_ field: inout FieldType!, object: FieldType?) {
		field = object
	}
	
	/// Mappable object
<<<<<<< HEAD
	class func object<N: Mappable>(_ field: inout N, map: Map) {
=======
	class func object<N: BaseMappable>(inout field: N, map: Map) {
>>>>>>> 4c9d0c27
		if map.toObject {
			_ = Mapper(context: map.context).map(map.currentValue, toObject: field)
		} else if let value: N = Mapper(context: map.context).map(map.currentValue) {
			field = value
		}
	}
	
	/// Optional Mappable Object
<<<<<<< HEAD
	class func optionalObject<N: Mappable>(_ field: inout N?, map: Map) {
		if let field = field , map.toObject && map.currentValue != nil {
			_ = Mapper(context: map.context).map(map.currentValue, toObject: field)
=======
	class func optionalObject<N: BaseMappable>(inout field: N?, map: Map) {
		if let field = field where map.toObject && map.currentValue != nil {
			Mapper(context: map.context).map(map.currentValue, toObject: field)
>>>>>>> 4c9d0c27
		} else {
			field = Mapper(context: map.context).map(map.currentValue)
		}
	}
	
	/// Implicitly unwrapped Optional Mappable Object
<<<<<<< HEAD
	class func optionalObject<N: Mappable>(_ field: inout N!, map: Map) {
		if let field = field , map.toObject && map.currentValue != nil {
			_ = Mapper(context: map.context).map(map.currentValue, toObject: field)
=======
	class func optionalObject<N: BaseMappable>(inout field: N!, map: Map) {
		if let field = field where map.toObject && map.currentValue != nil {
			Mapper(context: map.context).map(map.currentValue, toObject: field)
>>>>>>> 4c9d0c27
		} else {
			field = Mapper(context: map.context).map(map.currentValue)
		}
	}
	
	/// mappable object array
<<<<<<< HEAD
	class func objectArray<N: Mappable>(_ field: inout Array<N>, map: Map) {
=======
	class func objectArray<N: BaseMappable>(inout field: Array<N>, map: Map) {
>>>>>>> 4c9d0c27
		if let objects = Mapper<N>(context: map.context).mapArray(map.currentValue) {
			field = objects
		}
	}
	
	/// optional mappable object array
<<<<<<< HEAD
	class func optionalObjectArray<N: Mappable>(_ field: inout Array<N>?, map: Map) {
=======
	class func optionalObjectArray<N: BaseMappable>(inout field: Array<N>?, map: Map) {
>>>>>>> 4c9d0c27
		if let objects: Array<N> = Mapper(context: map.context).mapArray(map.currentValue) {
			field = objects
		} else {
			field = nil
		}
	}
	
	/// Implicitly unwrapped optional mappable object array
<<<<<<< HEAD
	class func optionalObjectArray<N: Mappable>(_ field: inout Array<N>!, map: Map) {
=======
	class func optionalObjectArray<N: BaseMappable>(inout field: Array<N>!, map: Map) {
>>>>>>> 4c9d0c27
		if let objects: Array<N> = Mapper(context: map.context).mapArray(map.currentValue) {
			field = objects
		} else {
			field = nil
		}
	}
	
	/// mappable object array
<<<<<<< HEAD
	class func twoDimensionalObjectArray<N: Mappable>(_ field: inout Array<Array<N>>, map: Map) {
=======
	class func twoDimensionalObjectArray<N: BaseMappable>(inout field: Array<Array<N>>, map: Map) {
>>>>>>> 4c9d0c27
		if let objects = Mapper<N>(context: map.context).mapArrayOfArrays(map.currentValue) {
			field = objects
		}
	}
	
	/// optional mappable 2 dimentional object array
<<<<<<< HEAD
	class func optionalTwoDimensionalObjectArray<N: Mappable>(_ field: inout Array<Array<N>>?, map: Map) {
=======
	class func optionalTwoDimensionalObjectArray<N: BaseMappable>(inout field: Array<Array<N>>?, map: Map) {
>>>>>>> 4c9d0c27
		field = Mapper(context: map.context).mapArrayOfArrays(map.currentValue)
	}
	
	/// Implicitly unwrapped optional 2 dimentional mappable object array
<<<<<<< HEAD
	class func optionalTwoDimensionalObjectArray<N: Mappable>(_ field: inout Array<Array<N>>!, map: Map) {
=======
	class func optionalTwoDimensionalObjectArray<N: BaseMappable>(inout field: Array<Array<N>>!, map: Map) {
>>>>>>> 4c9d0c27
		field = Mapper(context: map.context).mapArrayOfArrays(map.currentValue)
	}
	
	/// Dctionary containing Mappable objects
<<<<<<< HEAD
	class func objectDictionary<N: Mappable>(_ field: inout Dictionary<String, N>, map: Map) {
=======
	class func objectDictionary<N: BaseMappable>(inout field: Dictionary<String, N>, map: Map) {
>>>>>>> 4c9d0c27
		if map.toObject {
			_ = Mapper<N>(context: map.context).mapDictionary(map.currentValue, toDictionary: field)
		} else {
			if let objects = Mapper<N>(context: map.context).mapDictionary(map.currentValue) {
				field = objects
			}
		}
	}
	
	/// Optional dictionary containing Mappable objects
<<<<<<< HEAD
	class func optionalObjectDictionary<N: Mappable>(_ field: inout Dictionary<String, N>?, map: Map) {
		if let field = field , map.toObject && map.currentValue != nil {
			_ = Mapper(context: map.context).mapDictionary(map.currentValue, toDictionary: field)
=======
	class func optionalObjectDictionary<N: BaseMappable>(inout field: Dictionary<String, N>?, map: Map) {
		if let field = field where map.toObject && map.currentValue != nil {
			Mapper(context: map.context).mapDictionary(map.currentValue, toDictionary: field)
>>>>>>> 4c9d0c27
		} else {
			field = Mapper(context: map.context).mapDictionary(map.currentValue)
		}
	}
	
	/// Implicitly unwrapped Dictionary containing Mappable objects
<<<<<<< HEAD
	class func optionalObjectDictionary<N: Mappable>(_ field: inout Dictionary<String, N>!, map: Map) {
		if let field = field , map.toObject && map.currentValue != nil {
			_ = Mapper(context: map.context).mapDictionary(map.currentValue, toDictionary: field)
=======
	class func optionalObjectDictionary<N: BaseMappable>(inout field: Dictionary<String, N>!, map: Map) {
		if let field = field where map.toObject && map.currentValue != nil {
			Mapper(context: map.context).mapDictionary(map.currentValue, toDictionary: field)
>>>>>>> 4c9d0c27
		} else {
			field = Mapper(context: map.context).mapDictionary(map.currentValue)
		}
	}
	
	/// Dictionary containing Array of Mappable objects
<<<<<<< HEAD
	class func objectDictionaryOfArrays<N: Mappable>(_ field: inout Dictionary<String, [N]>, map: Map) {
=======
	class func objectDictionaryOfArrays<N: BaseMappable>(inout field: Dictionary<String, [N]>, map: Map) {
>>>>>>> 4c9d0c27
		if let objects = Mapper<N>(context: map.context).mapDictionaryOfArrays(map.currentValue) {
			field = objects
		}
	}
	
	/// Optional Dictionary containing Array of Mappable objects
<<<<<<< HEAD
	class func optionalObjectDictionaryOfArrays<N: Mappable>(_ field: inout Dictionary<String, [N]>?, map: Map) {
=======
	class func optionalObjectDictionaryOfArrays<N: BaseMappable>(inout field: Dictionary<String, [N]>?, map: Map) {
>>>>>>> 4c9d0c27
		field = Mapper<N>(context: map.context).mapDictionaryOfArrays(map.currentValue)
	}
	
	/// Implicitly unwrapped Dictionary containing Array of Mappable objects
<<<<<<< HEAD
	class func optionalObjectDictionaryOfArrays<N: Mappable>(_ field: inout Dictionary<String, [N]>!, map: Map) {
=======
	class func optionalObjectDictionaryOfArrays<N: BaseMappable>(inout field: Dictionary<String, [N]>!, map: Map) {
>>>>>>> 4c9d0c27
		field = Mapper<N>(context: map.context).mapDictionaryOfArrays(map.currentValue)
	}
	
	/// mappable object Set
<<<<<<< HEAD
	class func objectSet<N: Mappable>(_ field: inout Set<N>, map: Map) {
=======
	class func objectSet<N: BaseMappable>(inout field: Set<N>, map: Map) {
>>>>>>> 4c9d0c27
		if let objects = Mapper<N>(context: map.context).mapSet(map.currentValue) {
			field = objects
		}
	}
	
	/// optional mappable object array
<<<<<<< HEAD
	class func optionalObjectSet<N: Mappable>(_ field: inout Set<N>?, map: Map) {
=======
	class func optionalObjectSet<N: BaseMappable>(inout field: Set<N>?, map: Map) {
>>>>>>> 4c9d0c27
		field = Mapper(context: map.context).mapSet(map.currentValue)
	}
	
	/// Implicitly unwrapped optional mappable object array
<<<<<<< HEAD
	class func optionalObjectSet<N: Mappable>(_ field: inout Set<N>!, map: Map) {
=======
	class func optionalObjectSet<N: BaseMappable>(inout field: Set<N>!, map: Map) {
>>>>>>> 4c9d0c27
		field = Mapper(context: map.context).mapSet(map.currentValue)
	}
	
}<|MERGE_RESOLUTION|>--- conflicted
+++ resolved
@@ -46,11 +46,7 @@
 	}
 	
 	/// Mappable object
-<<<<<<< HEAD
-	class func object<N: Mappable>(_ field: inout N, map: Map) {
-=======
-	class func object<N: BaseMappable>(inout field: N, map: Map) {
->>>>>>> 4c9d0c27
+	class func object<N: BaseMappable>(_ field: inout N, map: Map) {
 		if map.toObject {
 			_ = Mapper(context: map.context).map(map.currentValue, toObject: field)
 		} else if let value: N = Mapper(context: map.context).map(map.currentValue) {
@@ -59,52 +55,34 @@
 	}
 	
 	/// Optional Mappable Object
-<<<<<<< HEAD
-	class func optionalObject<N: Mappable>(_ field: inout N?, map: Map) {
+
+	class func optionalObject<N: BaseMappable>(_ field: inout N?, map: Map) {
 		if let field = field , map.toObject && map.currentValue != nil {
 			_ = Mapper(context: map.context).map(map.currentValue, toObject: field)
-=======
-	class func optionalObject<N: BaseMappable>(inout field: N?, map: Map) {
-		if let field = field where map.toObject && map.currentValue != nil {
-			Mapper(context: map.context).map(map.currentValue, toObject: field)
->>>>>>> 4c9d0c27
 		} else {
 			field = Mapper(context: map.context).map(map.currentValue)
 		}
 	}
 	
 	/// Implicitly unwrapped Optional Mappable Object
-<<<<<<< HEAD
-	class func optionalObject<N: Mappable>(_ field: inout N!, map: Map) {
+	class func optionalObject<N: BaseMappable>(_ field: inout N!, map: Map) {
 		if let field = field , map.toObject && map.currentValue != nil {
 			_ = Mapper(context: map.context).map(map.currentValue, toObject: field)
-=======
-	class func optionalObject<N: BaseMappable>(inout field: N!, map: Map) {
-		if let field = field where map.toObject && map.currentValue != nil {
-			Mapper(context: map.context).map(map.currentValue, toObject: field)
->>>>>>> 4c9d0c27
 		} else {
 			field = Mapper(context: map.context).map(map.currentValue)
 		}
 	}
 	
 	/// mappable object array
-<<<<<<< HEAD
-	class func objectArray<N: Mappable>(_ field: inout Array<N>, map: Map) {
-=======
-	class func objectArray<N: BaseMappable>(inout field: Array<N>, map: Map) {
->>>>>>> 4c9d0c27
+	class func objectArray<N: BaseMappable>(_ field: inout Array<N>, map: Map) {
 		if let objects = Mapper<N>(context: map.context).mapArray(map.currentValue) {
 			field = objects
 		}
 	}
 	
 	/// optional mappable object array
-<<<<<<< HEAD
-	class func optionalObjectArray<N: Mappable>(_ field: inout Array<N>?, map: Map) {
-=======
-	class func optionalObjectArray<N: BaseMappable>(inout field: Array<N>?, map: Map) {
->>>>>>> 4c9d0c27
+
+	class func optionalObjectArray<N: BaseMappable>(_ field: inout Array<N>?, map: Map) {
 		if let objects: Array<N> = Mapper(context: map.context).mapArray(map.currentValue) {
 			field = objects
 		} else {
@@ -113,11 +91,7 @@
 	}
 	
 	/// Implicitly unwrapped optional mappable object array
-<<<<<<< HEAD
-	class func optionalObjectArray<N: Mappable>(_ field: inout Array<N>!, map: Map) {
-=======
-	class func optionalObjectArray<N: BaseMappable>(inout field: Array<N>!, map: Map) {
->>>>>>> 4c9d0c27
+	class func optionalObjectArray<N: BaseMappable>(_ field: inout Array<N>!, map: Map) {
 		if let objects: Array<N> = Mapper(context: map.context).mapArray(map.currentValue) {
 			field = objects
 		} else {
@@ -126,40 +100,24 @@
 	}
 	
 	/// mappable object array
-<<<<<<< HEAD
-	class func twoDimensionalObjectArray<N: Mappable>(_ field: inout Array<Array<N>>, map: Map) {
-=======
-	class func twoDimensionalObjectArray<N: BaseMappable>(inout field: Array<Array<N>>, map: Map) {
->>>>>>> 4c9d0c27
+	class func twoDimensionalObjectArray<N: BaseMappable>(_ field: inout Array<Array<N>>, map: Map) {
 		if let objects = Mapper<N>(context: map.context).mapArrayOfArrays(map.currentValue) {
 			field = objects
 		}
 	}
 	
 	/// optional mappable 2 dimentional object array
-<<<<<<< HEAD
-	class func optionalTwoDimensionalObjectArray<N: Mappable>(_ field: inout Array<Array<N>>?, map: Map) {
-=======
-	class func optionalTwoDimensionalObjectArray<N: BaseMappable>(inout field: Array<Array<N>>?, map: Map) {
->>>>>>> 4c9d0c27
+	class func optionalTwoDimensionalObjectArray<N: BaseMappable>(_ field: inout Array<Array<N>>?, map: Map) {
 		field = Mapper(context: map.context).mapArrayOfArrays(map.currentValue)
 	}
 	
 	/// Implicitly unwrapped optional 2 dimentional mappable object array
-<<<<<<< HEAD
-	class func optionalTwoDimensionalObjectArray<N: Mappable>(_ field: inout Array<Array<N>>!, map: Map) {
-=======
-	class func optionalTwoDimensionalObjectArray<N: BaseMappable>(inout field: Array<Array<N>>!, map: Map) {
->>>>>>> 4c9d0c27
+	class func optionalTwoDimensionalObjectArray<N: BaseMappable>(_ field: inout Array<Array<N>>!, map: Map) {
 		field = Mapper(context: map.context).mapArrayOfArrays(map.currentValue)
 	}
 	
 	/// Dctionary containing Mappable objects
-<<<<<<< HEAD
-	class func objectDictionary<N: Mappable>(_ field: inout Dictionary<String, N>, map: Map) {
-=======
-	class func objectDictionary<N: BaseMappable>(inout field: Dictionary<String, N>, map: Map) {
->>>>>>> 4c9d0c27
+	class func objectDictionary<N: BaseMappable>(_ field: inout Dictionary<String, N>, map: Map) {
 		if map.toObject {
 			_ = Mapper<N>(context: map.context).mapDictionary(map.currentValue, toDictionary: field)
 		} else {
@@ -170,91 +128,54 @@
 	}
 	
 	/// Optional dictionary containing Mappable objects
-<<<<<<< HEAD
-	class func optionalObjectDictionary<N: Mappable>(_ field: inout Dictionary<String, N>?, map: Map) {
+	class func optionalObjectDictionary<N: BaseMappable>(_ field: inout Dictionary<String, N>?, map: Map) {
 		if let field = field , map.toObject && map.currentValue != nil {
 			_ = Mapper(context: map.context).mapDictionary(map.currentValue, toDictionary: field)
-=======
-	class func optionalObjectDictionary<N: BaseMappable>(inout field: Dictionary<String, N>?, map: Map) {
-		if let field = field where map.toObject && map.currentValue != nil {
-			Mapper(context: map.context).mapDictionary(map.currentValue, toDictionary: field)
->>>>>>> 4c9d0c27
 		} else {
 			field = Mapper(context: map.context).mapDictionary(map.currentValue)
 		}
 	}
 	
 	/// Implicitly unwrapped Dictionary containing Mappable objects
-<<<<<<< HEAD
-	class func optionalObjectDictionary<N: Mappable>(_ field: inout Dictionary<String, N>!, map: Map) {
+	class func optionalObjectDictionary<N: BaseMappable>(_ field: inout Dictionary<String, N>!, map: Map) {
 		if let field = field , map.toObject && map.currentValue != nil {
 			_ = Mapper(context: map.context).mapDictionary(map.currentValue, toDictionary: field)
-=======
-	class func optionalObjectDictionary<N: BaseMappable>(inout field: Dictionary<String, N>!, map: Map) {
-		if let field = field where map.toObject && map.currentValue != nil {
-			Mapper(context: map.context).mapDictionary(map.currentValue, toDictionary: field)
->>>>>>> 4c9d0c27
 		} else {
 			field = Mapper(context: map.context).mapDictionary(map.currentValue)
 		}
 	}
 	
 	/// Dictionary containing Array of Mappable objects
-<<<<<<< HEAD
-	class func objectDictionaryOfArrays<N: Mappable>(_ field: inout Dictionary<String, [N]>, map: Map) {
-=======
-	class func objectDictionaryOfArrays<N: BaseMappable>(inout field: Dictionary<String, [N]>, map: Map) {
->>>>>>> 4c9d0c27
+	class func objectDictionaryOfArrays<N: BaseMappable>(_ field: inout Dictionary<String, [N]>, map: Map) {
 		if let objects = Mapper<N>(context: map.context).mapDictionaryOfArrays(map.currentValue) {
 			field = objects
 		}
 	}
 	
 	/// Optional Dictionary containing Array of Mappable objects
-<<<<<<< HEAD
-	class func optionalObjectDictionaryOfArrays<N: Mappable>(_ field: inout Dictionary<String, [N]>?, map: Map) {
-=======
-	class func optionalObjectDictionaryOfArrays<N: BaseMappable>(inout field: Dictionary<String, [N]>?, map: Map) {
->>>>>>> 4c9d0c27
+	class func optionalObjectDictionaryOfArrays<N: BaseMappable>(_ field: inout Dictionary<String, [N]>?, map: Map) {
 		field = Mapper<N>(context: map.context).mapDictionaryOfArrays(map.currentValue)
 	}
 	
 	/// Implicitly unwrapped Dictionary containing Array of Mappable objects
-<<<<<<< HEAD
-	class func optionalObjectDictionaryOfArrays<N: Mappable>(_ field: inout Dictionary<String, [N]>!, map: Map) {
-=======
-	class func optionalObjectDictionaryOfArrays<N: BaseMappable>(inout field: Dictionary<String, [N]>!, map: Map) {
->>>>>>> 4c9d0c27
+	class func optionalObjectDictionaryOfArrays<N: BaseMappable>(_ field: inout Dictionary<String, [N]>!, map: Map) {
 		field = Mapper<N>(context: map.context).mapDictionaryOfArrays(map.currentValue)
 	}
 	
 	/// mappable object Set
-<<<<<<< HEAD
-	class func objectSet<N: Mappable>(_ field: inout Set<N>, map: Map) {
-=======
-	class func objectSet<N: BaseMappable>(inout field: Set<N>, map: Map) {
->>>>>>> 4c9d0c27
+	class func objectSet<N: BaseMappable>(_ field: inout Set<N>, map: Map) {
 		if let objects = Mapper<N>(context: map.context).mapSet(map.currentValue) {
 			field = objects
 		}
 	}
 	
 	/// optional mappable object array
-<<<<<<< HEAD
-	class func optionalObjectSet<N: Mappable>(_ field: inout Set<N>?, map: Map) {
-=======
-	class func optionalObjectSet<N: BaseMappable>(inout field: Set<N>?, map: Map) {
->>>>>>> 4c9d0c27
+	class func optionalObjectSet<N: BaseMappable>(_ field: inout Set<N>?, map: Map) {
 		field = Mapper(context: map.context).mapSet(map.currentValue)
 	}
 	
 	/// Implicitly unwrapped optional mappable object array
-<<<<<<< HEAD
-	class func optionalObjectSet<N: Mappable>(_ field: inout Set<N>!, map: Map) {
-=======
-	class func optionalObjectSet<N: BaseMappable>(inout field: Set<N>!, map: Map) {
->>>>>>> 4c9d0c27
+	class func optionalObjectSet<N: BaseMappable>(_ field: inout Set<N>!, map: Map) {
 		field = Mapper(context: map.context).mapSet(map.currentValue)
-	}
-	
+	}	
 }