//
//  ToJSON.swift
//  ObjectMapper
//
//  Created by Tristan Himmelman on 2014-10-13.
//
//  The MIT License (MIT)
//
//  Copyright (c) 2014-2016 Hearst
//
//  Permission is hereby granted, free of charge, to any person obtaining a copy
//  of this software and associated documentation files (the "Software"), to deal
//  in the Software without restriction, including without limitation the rights
//  to use, copy, modify, merge, publish, distribute, sublicense, and/or sell
//  copies of the Software, and to permit persons to whom the Software is
//  furnished to do so, subject to the following conditions:
//
//  The above copyright notice and this permission notice shall be included in
//  all copies or substantial portions of the Software.
//
//  THE SOFTWARE IS PROVIDED "AS IS", WITHOUT WARRANTY OF ANY KIND, EXPRESS OR
//  IMPLIED, INCLUDING BUT NOT LIMITED TO THE WARRANTIES OF MERCHANTABILITY,
//  FITNESS FOR A PARTICULAR PURPOSE AND NONINFRINGEMENT. IN NO EVENT SHALL THE
//  AUTHORS OR COPYRIGHT HOLDERS BE LIABLE FOR ANY CLAIM, DAMAGES OR OTHER
//  LIABILITY, WHETHER IN AN ACTION OF CONTRACT, TORT OR OTHERWISE, ARISING FROM,
//  OUT OF OR IN CONNECTION WITH THE SOFTWARE OR THE USE OR OTHER DEALINGS IN
//  THE SOFTWARE.

import Foundation

private func setValue(_ value: Any, map: Map) {
	setValue(value, key: map.currentKey!, checkForNestedKeys: map.keyIsNested, delimiter: map.nestedKeyDelimiter, dictionary: &map.JSON)
}

private func setValue(_ value: Any, key: String, checkForNestedKeys: Bool, delimiter: String, dictionary: inout [String : Any]) {
	if checkForNestedKeys {
		let keyComponents = ArraySlice(key.components(separatedBy: delimiter).filter { !$0.isEmpty }.map { $0.characters })
		setValue(value, forKeyPathComponents: keyComponents, dictionary: &dictionary)
	} else {
		dictionary[key] = value
	}
}

private func setValue(_ value: Any, forKeyPathComponents components: ArraySlice<String.CharacterView.SubSequence>, dictionary: inout [String : Any]) {
	if components.isEmpty {
		return
	}

	let head = components.first!

	if components.count == 1 {
		dictionary[String(head)] = value
	} else {
		var child = dictionary[String(head)] as? [String : Any]
		if child == nil {
			child = [:]
		}

		let tail = components.dropFirst()
		setValue(value, forKeyPathComponents: tail, dictionary: &child!)

		dictionary[String(head)] = child
	}
}

internal final class ToJSON {
	
	class func basicType<N>(_ field: N, map: Map) {
		if let x = field as Any? , false
			|| x is NSNumber // Basic types
			|| x is Bool
			|| x is Int
			|| x is Double
			|| x is Float
			|| x is String
			|| x is NSNull
			|| x is Array<NSNumber> // Arrays
			|| x is Array<Bool>
			|| x is Array<Int>
			|| x is Array<Double>
			|| x is Array<Float>
			|| x is Array<String>
			|| x is Array<Any>
			|| x is Array<Dictionary<String, Any>>
			|| x is Dictionary<String, NSNumber> // Dictionaries
			|| x is Dictionary<String, Bool>
			|| x is Dictionary<String, Int>
			|| x is Dictionary<String, Double>
			|| x is Dictionary<String, Float>
			|| x is Dictionary<String, String>
			|| x is Dictionary<String, Any>
		{
			setValue(x, map: map)
		}
	}
	
	class func optionalBasicType<N>(_ field: N?, map: Map) {
		if let field = field {
			basicType(field, map: map)
		} else if map.shouldIncludeNilValues {
			basicType(NSNull(), map: map)  //If BasicType is nil, emil NSNull into the JSON output
		}
	}

	class func object<N: BaseMappable>(_ field: N, map: Map) {
		if let result = Mapper(context: map.context, shouldIncludeNilValues: map.shouldIncludeNilValues).toJSON(field) as Any? {
			setValue(result, map: map)
		}
	}
	
	class func optionalObject<N: BaseMappable>(_ field: N?, map: Map) {
		if let field = field {
			object(field, map: map)
		}
	}

	class func objectArray<N: BaseMappable>(_ field: Array<N>, map: Map) {
		let JSONObjects = Mapper(context: map.context, shouldIncludeNilValues: map.shouldIncludeNilValues).toJSONArray(field)
		
		setValue(JSONObjects, map: map)
	}
	
	class func optionalObjectArray<N: BaseMappable>(_ field: Array<N>?, map: Map) {
		if let field = field {
			objectArray(field, map: map)
		}
	}
	
	class func twoDimensionalObjectArray<N: BaseMappable>(_ field: Array<Array<N>>, map: Map) {
		var array = [[[String: Any]]]()
		for innerArray in field {
			let JSONObjects = Mapper(context: map.context, shouldIncludeNilValues: map.shouldIncludeNilValues).toJSONArray(innerArray)
			array.append(JSONObjects)
		}
		setValue(array, map: map)
	}
	
	class func optionalTwoDimensionalObjectArray<N: BaseMappable>(_ field: Array<Array<N>>?, map: Map) {
		if let field = field {
			twoDimensionalObjectArray(field, map: map)
		}
	}
	
	class func objectSet<N: BaseMappable>(_ field: Set<N>, map: Map) {
<<<<<<< HEAD
		let JSONObjects = Mapper(context: map.context).toJSONSet(field)
=======
		let JSONObjects = Mapper(context: map.context, shouldIncludeNilValues: map.shouldIncludeNilValues).toJSONSet(field)
>>>>>>> fb16bcef
		
		setValue(JSONObjects, map: map)
	}
	
	class func optionalObjectSet<N: BaseMappable>(_ field: Set<N>?, map: Map) {
		if let field = field {
			objectSet(field, map: map)
		}
	}
	
	class func objectDictionary<N: BaseMappable>(_ field: Dictionary<String, N>, map: Map) {
		let JSONObjects = Mapper(context: map.context, shouldIncludeNilValues: map.shouldIncludeNilValues).toJSONDictionary(field)
		
		setValue(JSONObjects, map: map)
	}

	class func optionalObjectDictionary<N: BaseMappable>(_ field: Dictionary<String, N>?, map: Map) {
		if let field = field {
			objectDictionary(field, map: map)
		}
	}

	class func objectDictionaryOfArrays<N: BaseMappable>(_ field: Dictionary<String, [N]>, map: Map) {
		let JSONObjects = Mapper(context: map.context, shouldIncludeNilValues: map.shouldIncludeNilValues).toJSONDictionaryOfArrays(field)

		setValue(JSONObjects, map: map)
	}
	
	class func optionalObjectDictionaryOfArrays<N: BaseMappable>(_ field: Dictionary<String, [N]>?, map: Map) {
		if let field = field {
			objectDictionaryOfArrays(field, map: map)
		}
	}
}<|MERGE_RESOLUTION|>--- conflicted
+++ resolved
@@ -142,11 +142,7 @@
 	}
 	
 	class func objectSet<N: BaseMappable>(_ field: Set<N>, map: Map) {
-<<<<<<< HEAD
-		let JSONObjects = Mapper(context: map.context).toJSONSet(field)
-=======
 		let JSONObjects = Mapper(context: map.context, shouldIncludeNilValues: map.shouldIncludeNilValues).toJSONSet(field)
->>>>>>> fb16bcef
 		
 		setValue(JSONObjects, map: map)
 	}
