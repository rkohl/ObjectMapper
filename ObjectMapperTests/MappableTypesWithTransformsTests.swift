//
//  MappableTypesWithTransformsTests.swift
//  ObjectMapper
//
//  Created by Paddy O'Brien on 2015-12-04.
//  Copyright © 2015 hearst. All rights reserved.
//

import XCTest
import ObjectMapper


class MappableTypesWithTransformsTests: XCTestCase {
	// This is a func so that it can be collapsed
<<<<<<< HEAD
	func JSONPayload() -> [String : Any] {
=======
	func JSONPayload() -> [String: AnyObject] {
>>>>>>> 4c9d0c27
		return [
			"teams": [[
				"api_uri": "/teams/8",
				"full_name": "Team Secret",
				"short_name": "Secret",
				"players": ["/players/1", "/players/2", "/players/3", "/players/4", "/players/5"]
				], [
					"api_uri": "/teams/43",
					"full_name": "Mineski",
					"short_name": "Mski",
					"players": ["/players/6", "/players/7", "/players/8", "/players/9", "/players/10"]
				]],
			"game": [
				"api_uri": "/games/2723",
				"game_time": "33:49",
				"players": [
					["/players/1", "/players/2", "/players/3", "/players/4", "/players/5"],
					["/players/6", "/players/7", "/players/8", "/players/9", "/players/10"]
				],
				"team1_lineup": [
					"top": "/players/1",
					"mid": "/players/2",
					"bottom": "/players/3",
					"support": "/players/4",
					"carry": "/players/5"
				],
				"team2_lineup": [
					"top": "/players/6",
					"mid": "/players/7",
					"bottom": "/players/8",
					"support": "/players/9",
					"carry": "/players/10"
				],
				"head_to_head": [
					"top": ["/players/1", "/players/6"],
					"mid": ["/players/2", "/players/7"],
					"bottom": ["/players/3", "/players/8"],
					"support": ["/players/4", "/players/9"],
					"carry": ["/players/5", "/players/10"]
				],
				"teams": ["/teams/43", "/teams/8"],
				"winning_team_url": "/teams/8"
			]
		]
	}
	
	
	// MARK: - Non-Optional Tests
	func testParsingSingleInstanceWithTransform() {
		let game = Mapper<Game>().map(JSONPayload()["game"])
		
		XCTAssertNotNil(game)
		XCTAssertNotEqual(game!.winner.URI, "FAKE")
	}
	
	func testParsingArrayOfObjectsWithTransform() {
		let teams = Mapper<Team>().mapArray(JSONPayload()["teams"])

		XCTAssertNotNil(teams)
		XCTAssertNotEqual(teams!.count, 0)
		
		XCTAssertNotEqual(teams!.first!.players.count, 0)
	}
	
	func testParsing2DimensionalArrayOfObjectsWithTransform() {
		let game = Mapper<Game>().map(JSONPayload()["game"])

		XCTAssertNotNil(game)
		XCTAssertNotEqual(game!.players.count, 0)
		XCTAssertNotEqual(game!.players.first!.count, 0)
		XCTAssertNotEqual(game!.players.last!.count, 0)
	}
	
	func testParsingDictionaryOfObjectsWithTransform() {
		let game = Mapper<Game>().map(JSONPayload()["game"])

		XCTAssertNotNil(game)
		XCTAssertNotEqual(game!.team1Lineup.count, 0)
		XCTAssertNotEqual(game!.team2Lineup.count, 0)
	}
	
	func testParsingDictionaryOfArrayOfObjectsWithTransform() {
		let game = Mapper<Game>().map(JSONPayload()["game"])
		
		XCTAssertNotNil(game)
		for (position, players) in game!.headToHead {
			XCTAssertNotEqual(players.count, 0, "No players were mapped for \(position)")
		}
	}
	
	func testParsingSetOfObjectsWithTransform() {
		let game = Mapper<Game>().map(JSONPayload()["game"])
		
		XCTAssertNotNil(game)
		XCTAssertNotEqual(game!.teams.count, 0)
	}
	
	
	// MARK: - Optional Tests
	func testParsingOptionalSingleInstanceWithTransform() {
		let game = Mapper<Game>().map(JSONPayload()["game"])
		
		XCTAssertNotNil(game)
		XCTAssertNotNil(game!.O_winner)
	}
	
	func testParsingOptionalArrayOfObjectsWithTransform() {
		let teams = Mapper<Team>().mapArray(JSONPayload()["teams"])
		
		XCTAssertNotNil(teams)
		XCTAssertNotEqual(teams!.count, 0)
		
		XCTAssertNotNil(teams!.first!.O_players)
		XCTAssertNotEqual(teams!.first!.O_players!.count, 0)
	}
	
	func testParsingOptional2DimensionalArrayOfObjectsWithTransform() {
		let game = Mapper<Game>().map(JSONPayload()["game"])
		
		XCTAssertNotNil(game)
		XCTAssertNotNil(game!.O_players)
		XCTAssertNotEqual(game!.O_players!.count, 0)
		XCTAssertNotEqual(game!.O_players!.first!.count, 0)
		XCTAssertNotEqual(game!.O_players!.last!.count, 0)
	}
	
	func testParsingOptionalDictionaryOfObjectsWithTransform() {
		let game = Mapper<Game>().map(JSONPayload()["game"])
		
		XCTAssertNotNil(game)
		XCTAssertNotNil(game!.O_team1Lineup)
		XCTAssertNotEqual(game!.O_team1Lineup!.count, 0)
		XCTAssertNotNil(game!.O_team2Lineup)
		XCTAssertNotEqual(game!.O_team2Lineup!.count, 0)
	}
	
	func testParsingOptionalDictionaryOfArrayOfObjectsWithTransform() {
		let game = Mapper<Game>().map(JSONPayload()["game"])
		
		XCTAssertNotNil(game)
		XCTAssertNotNil(game!.O_headToHead)
		for (position, players) in game!.O_headToHead! {
			XCTAssertNotEqual(players.count, 0, "No players were mapped for \(position)")
		}
	}
	
	func testParsingOptionalSetOfObjectsWithTransform() {
		let game = Mapper<Game>().map(JSONPayload()["game"])
		
		XCTAssertNotNil(game)
		XCTAssertNotNil(game!.O_teams)
		XCTAssertNotEqual(game!.O_teams!.count, 0)
	}

	// MARK: - Implicitly Unwrapped Optional Tests
	func testParsingImplicitlyUnwrappedSingleInstanceWithTransform() {
		let game = Mapper<Game>().map(JSONPayload()["game"])
		
		XCTAssertNotNil(game)
		XCTAssertNotNil(game!.I_winner)
	}
	
	func testParsingImplicitlyUnwrappedArrayOfObjectsWithTransform() {
		let teams = Mapper<Team>().mapArray(JSONPayload()["teams"])
		
		XCTAssertNotNil(teams)
		XCTAssertNotEqual(teams!.count, 0)
		
		XCTAssertNotNil(teams!.first!.I_players)
		XCTAssertNotEqual(teams!.first!.I_players!.count, 0)
	}
	
	func testParsingImplicitlyUnwrapped2DimensionalArrayOfObjectsWithTransform() {
		let game = Mapper<Game>().map(JSONPayload()["game"])
		
		XCTAssertNotNil(game)
		XCTAssertNotNil(game!.I_players)
		XCTAssertNotEqual(game!.I_players!.count, 0)
		XCTAssertNotEqual(game!.I_players!.first!.count, 0)
		XCTAssertNotEqual(game!.I_players!.last!.count, 0)
	}
	
	func testParsingImplicitlyUnwrappedDictionaryOfObjectsWithTransform() {
		let game = Mapper<Game>().map(JSONPayload()["game"])
		
		XCTAssertNotNil(game)
		XCTAssertNotNil(game!.I_team1Lineup)
		XCTAssertNotEqual(game!.I_team1Lineup!.count, 0)
		XCTAssertNotNil(game!.I_team2Lineup)
		XCTAssertNotEqual(game!.I_team2Lineup!.count, 0)
	}
	
	func testParsingImplicitlyUnwrappedDictionaryOfArrayOfObjectsWithTransform() {
		let game = Mapper<Game>().map(JSONPayload()["game"])
		
		XCTAssertNotNil(game)
		XCTAssertNotNil(game!.I_headToHead)
		for (position, players) in game!.I_headToHead! {
			XCTAssertNotEqual(players.count, 0, "No players were mapped for \(position)")
		}
	}
	
	func testParsingImplicitlyUnwrappedSetOfObjectsWithTransform() {
		let game = Mapper<Game>().map(JSONPayload()["game"])
		
		XCTAssertNotNil(game)
		XCTAssertNotNil(game!.I_teams)
		XCTAssertNotEqual(game!.I_teams!.count, 0)
	}

	// MARK: - Internal classes for testing
	class Game: Mappable, URIInitiable {
		var URI: String?
		var players: [[Player]] = [[]]
		var team1Lineup: [String: Player] = [:]
		var team2Lineup: [String: Player] = [:]
		var headToHead: [String: [Player]] = [:]
		var teams: Set<Team> = []
		var winner: Team = Team(URI: "FAKE")

		// Optional
		var O_players: [[Player]]?
		var O_team1Lineup: [String: Player]?
		var O_team2Lineup: [String: Player]?
		var O_headToHead: [String: [Player]]?
		var O_teams: Set<Team>?
		var O_winner: Team?
		
		// Implicitly Unwrapped
		var I_players: [[Player]]!
		var I_team1Lineup: [String: Player]!
		var I_team2Lineup: [String: Player]!
		var I_headToHead: [String: [Player]]!
		var I_teams: Set<Team>!
		var I_winner: Team!
		
		required init(URI: String) { self.URI = URI }
		required init?(_ map: Map) {}
		
		func mapping(_ map: Map) {
			players		<- (map["players"], RelationshipTransform<Player>())		// 2D Array with transform
			team1Lineup	<- (map["team1_lineup"], RelationshipTransform<Player>())	// Dictionary with transform
			team2Lineup	<- (map["team1_lineup"], RelationshipTransform<Player>())
			headToHead	<- (map["head_to_head"], RelationshipTransform<Player>())	// Dictionary of arrays with transform
			teams		<- (map["teams"], RelationshipTransform<Team>())			// Set with transform
			winner		<- (map["winning_team_url"], RelationshipTransform<Team>())	// Single instance with transform

			// Optional
			O_players		<- (map["players"], RelationshipTransform<Player>())
			O_team1Lineup	<- (map["team1_lineup"], RelationshipTransform<Player>())
			O_team2Lineup	<- (map["team1_lineup"], RelationshipTransform<Player>())
			O_headToHead	<- (map["head_to_head"], RelationshipTransform<Player>())
			O_teams			<- (map["teams"], RelationshipTransform<Team>())
			O_winner		<- (map["winning_team_url"], RelationshipTransform<Team>())
			
			// Implicitly Unwrapped
			I_players		<- (map["players"], RelationshipTransform<Player>())
			I_team1Lineup	<- (map["team1_lineup"], RelationshipTransform<Player>())
			I_team2Lineup	<- (map["team1_lineup"], RelationshipTransform<Player>())
			I_headToHead	<- (map["head_to_head"], RelationshipTransform<Player>())
			I_teams			<- (map["teams"], RelationshipTransform<Team>())
			I_winner		<- (map["winning_team_url"], RelationshipTransform<Team>())
		}
	}
	
	class Team: NSObject, Mappable, URIInitiable {
		var URI: String?
		var players: [Player] = []
		var O_players: [Player]?
		var I_players: [Player]?
		
		required init(URI: String) { self.URI = URI }
		required init?(_ map: Map) {}
		
		func mapping(_ map: Map) {
			players		<- (map["players"], RelationshipTransform<Player>())
			O_players	<- (map["players"], RelationshipTransform<Player>())
			I_players	<- (map["players"], RelationshipTransform<Player>())
		}
	}
	
	class Player: Mappable, URIInitiable {
		required init(URI: String) {}
		required init?(_ map: Map) {}
		
		func mapping(_ map: Map) {}
	}
}

protocol URIInitiable {
	init(URI: String)
}

class RelationshipTransform<ObjectType>: TransformType where ObjectType: Mappable & URIInitiable {
	typealias Object = ObjectType
	typealias JSON = [String: AnyObject]
	
	func transformFromJSON(_ value: Any?) -> Object? {
		guard let URI = value as? String else { return nil }
		let relation = ObjectType(URI: URI)
		
		return relation
	}
	
	func transformToJSON(_ value: Object?) -> JSON? {
		return nil
	}
}<|MERGE_RESOLUTION|>--- conflicted
+++ resolved
@@ -12,11 +12,7 @@
 
 class MappableTypesWithTransformsTests: XCTestCase {
 	// This is a func so that it can be collapsed
-<<<<<<< HEAD
-	func JSONPayload() -> [String : Any] {
-=======
-	func JSONPayload() -> [String: AnyObject] {
->>>>>>> 4c9d0c27
+	func JSONPayload() -> [String: Any] {
 		return [
 			"teams": [[
 				"api_uri": "/teams/8",
