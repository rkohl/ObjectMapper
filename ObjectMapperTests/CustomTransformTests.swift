--- conflicted
+++ resolved
@@ -121,14 +121,9 @@
 	
 	func testURLTranform() {
 		let transforms = Transforms()
-<<<<<<< HEAD
 		transforms.URL = URL(string: "http://google.com/image/1234")!
 		transforms.URLOpt = URL(string: "http://google.com/image/1234")
-=======
-		transforms.URL = NSURL(string: "http://google.com/image/1234")!
-		transforms.URLOpt = NSURL(string: "http://google.com/image/1234")
-		transforms.URLWithoutEncoding = NSURL(string: "http://google.com/image/1234#fragment")!
->>>>>>> 9617cda4
+		transforms.URLWithoutEncoding = URL(string: "http://google.com/image/1234#fragment")!
 		
 		let JSON = mapper.toJSON(transforms)
 
@@ -166,14 +161,9 @@
 	var customFormatDate = Date()
 	var customFormatDateOpt: Date?
 	
-<<<<<<< HEAD
 	var URL = Foundation.URL(string: "")
 	var URLOpt: Foundation.URL?
-=======
-	var URL = NSURL()
-	var URLOpt: NSURL?
-	var URLWithoutEncoding = NSURL()
->>>>>>> 9617cda4
+	var URLWithoutEncoding = Foundation.URL(string: "")
 	
 	var intWithString: Int = 0
 	
