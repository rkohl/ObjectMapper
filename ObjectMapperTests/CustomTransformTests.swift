//
//  CustomTransformTests.swift
//  ObjectMapper
//
//  Created by Tristan Himmelman on 2015-03-09.
//  Copyright (c) 2015 hearst. All rights reserved.
//

import Foundation
import XCTest
import ObjectMapper
import Nimble

class CustomTransformTests: XCTestCase {

	let mapper = Mapper<Transforms>()
	
    override func setUp() {
        super.setUp()
        // Put setup code here. This method is called before the invocation of each test method in the class.
    }
    
    override func tearDown() {
        // Put teardown code here. This method is called after the invocation of each test method in the class.
        super.tearDown()
    }

	func testDateTransform() {
		let transforms = Transforms()
		transforms.date = NSDate(timeIntervalSince1970: 946684800)
		transforms.dateOpt = NSDate(timeIntervalSince1970: 946684912)
		
		let JSON = mapper.toJSON(transforms)
		let parsedTransforms = mapper.map(JSON)
		expect(parsedTransforms).notTo(beNil())
		expect(parsedTransforms?.date).to(equal(transforms.date))
		expect(parsedTransforms?.dateOpt).to(equal(transforms.dateOpt))
	}
	
	func testISO8601DateTransform() {
		let transforms = Transforms()
		transforms.ISO8601Date = NSDate(timeIntervalSince1970: 1398956159)
		transforms.ISO8601DateOpt = NSDate(timeIntervalSince1970: 1398956159)
		let JSON = mapper.toJSON(transforms)

		let parsedTransforms = mapper.map(JSON)
		expect(parsedTransforms).notTo(beNil())
		expect(parsedTransforms?.ISO8601Date).to(equal(transforms.ISO8601Date))
		expect(parsedTransforms?.ISO8601DateOpt).to(equal(transforms.ISO8601DateOpt))
	}
	
	func testISO8601DateTransformWithInvalidInput() {
		var JSON: [String: AnyObject] = ["ISO8601Date": ""]
		let transforms = mapper.map(JSON)

		expect(transforms?.ISO8601DateOpt).to(beNil())

		JSON["ISO8601Date"] = "incorrect format"

		let transforms2 = mapper.map(JSON)

		expect(transforms2?.ISO8601DateOpt).to(beNil())
	}
	
	func testCustomFormatDateTransform(){
		let dateString = "2015-03-03T02:36:44"
		let JSON: [String: AnyObject] = ["customFormateDate": dateString]
		let transform: Transforms! = mapper.map(JSON)
		expect(transform).notTo(beNil())
		
		let JSONOutput = mapper.toJSON(transform)

		expect(JSONOutput["customFormateDate"] as? String).to(equal(dateString))
	}
	
	func testIntToStringTransformOf() {
		let intValue = 12345
		let JSON: [String: AnyObject] = ["intWithString": "\(intValue)"]
		let transforms = mapper.map(JSON)

		expect(transforms?.intWithString).to(equal(intValue))
	}
	
	func testInt64MaxValue() {
		let transforms = Transforms()
		transforms.int64Value = INT64_MAX
		
		let JSON = mapper.toJSON(transforms)

		let parsedTransforms = mapper.map(JSON)
		expect(parsedTransforms).notTo(beNil())
		expect(parsedTransforms?.int64Value).to(equal(transforms.int64Value))
	}
	
	func testURLTranform() {
		let transforms = Transforms()
		transforms.URL = NSURL(string: "http://google.com/image/1234")!
		transforms.URLOpt = NSURL(string: "http://google.com/image/1234")
		
		let JSON = mapper.toJSON(transforms)

		let parsedTransforms = mapper.map(JSON)
		expect(parsedTransforms).notTo(beNil())
		expect(parsedTransforms?.URL).to(equal(transforms.URL))
		expect(parsedTransforms?.URLOpt).to(equal(transforms.URLOpt))
	}
	
	func testEnumTransform() {
		let JSON: [String: AnyObject] = ["firstImageType" : "cover", "secondImageType" : "thumbnail"]
		let transforms = mapper.map(JSON)

		let imageType = Transforms.ImageType.self
		expect(transforms?.firstImageType).to(equal(imageType.Cover))
		expect(transforms?.secondImageType).to(equal(imageType.Thumbnail))
	}
}

class Transforms: Mappable {
	
	internal enum ImageType: String {
		case Cover = "cover"
		case Thumbnail = "thumbnail"
	}

	var date = NSDate()
	var dateOpt: NSDate?
	
	var ISO8601Date: NSDate = NSDate()
	var ISO8601DateOpt: NSDate?
	
	var customFormatDate = NSDate()
	var customFormatDateOpt: NSDate?
	
	var URL = NSURL()
	var URLOpt: NSURL?
	
	var intWithString: Int = 0
	
	var int64Value: Int64 = 0
	
	var firstImageType: ImageType?
	var secondImageType: ImageType?
	
	init() {}
	
	required init?(_ map: Map) {
		mapping(map)
	}
	
	func mapping(map: Map) {
		date				<- (map["date"], DateTransform())
		dateOpt				<- (map["dateOpt"], DateTransform())
		
		ISO8601Date			<- (map["ISO8601Date"], ISO8601DateTransform())
		ISO8601DateOpt		<- (map["ISO8601DateOpt"], ISO8601DateTransform())
		
		customFormatDate	<- (map["customFormateDate"], CustomDateFormatTransform(formatString: "yyyy-MM-dd'T'HH:mm:ss"))
		customFormatDateOpt <- (map["customFormateDateOpt"], CustomDateFormatTransform(formatString: "yyyy-MM-dd'T'HH:mm:ss"))

		URL					<- (map["URL"], URLTransform())
		URLOpt				<- (map["URLOpt"], URLTransform())
		
<<<<<<< HEAD
		let transform = TransformOf<Int, String>(fromJSON: { (value: String?) -> Int? in
			// transform value from String? to Int?
			if let value = value {
				return Int(value)
			}
			return nil
		}, toJSON: { (value: Int?) -> String? in
			// transform value from Int? to String?
			if let value = value {
				return String(value)
			}
			return nil
		})
		intWithString		<- (map["intWithString"], transform)
		
=======
		intWithString		<- (map["intWithString"], TransformOf<Int, String>(fromJSON: { $0 == nil ? nil : Int($0!) }, toJSON: { $0.map { String($0) } }))
>>>>>>> 2c5afb4f
		int64Value			<- (map["int64Value"], TransformOf<Int64, NSNumber>(fromJSON: { $0?.longLongValue }, toJSON: { $0.map { NSNumber(longLong: $0) } }))
		
		firstImageType		<- (map["firstImageType"], EnumTransform<ImageType>())
		secondImageType		<- (map["secondImageType"], EnumTransform<ImageType>())
	}
}
<|MERGE_RESOLUTION|>--- conflicted
+++ resolved
@@ -160,25 +160,7 @@
 		URL					<- (map["URL"], URLTransform())
 		URLOpt				<- (map["URLOpt"], URLTransform())
 		
-<<<<<<< HEAD
-		let transform = TransformOf<Int, String>(fromJSON: { (value: String?) -> Int? in
-			// transform value from String? to Int?
-			if let value = value {
-				return Int(value)
-			}
-			return nil
-		}, toJSON: { (value: Int?) -> String? in
-			// transform value from Int? to String?
-			if let value = value {
-				return String(value)
-			}
-			return nil
-		})
-		intWithString		<- (map["intWithString"], transform)
-		
-=======
 		intWithString		<- (map["intWithString"], TransformOf<Int, String>(fromJSON: { $0 == nil ? nil : Int($0!) }, toJSON: { $0.map { String($0) } }))
->>>>>>> 2c5afb4f
 		int64Value			<- (map["int64Value"], TransformOf<Int64, NSNumber>(fromJSON: { $0?.longLongValue }, toJSON: { $0.map { NSNumber(longLong: $0) } }))
 		
 		firstImageType		<- (map["firstImageType"], EnumTransform<ImageType>())
