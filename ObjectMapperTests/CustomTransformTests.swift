--- conflicted
+++ resolved
@@ -134,11 +134,7 @@
 	}
 	
 	func testEnumTransform() {
-<<<<<<< HEAD
-		let JSON: [String: Any] = ["firstImageType" : "cover", "secondImageType" : "thumbnail"]
-=======
-		let JSON: [String: AnyObject] = ["firstImageType": "cover", "secondImageType": "thumbnail"]
->>>>>>> 4c9d0c27
+		let JSON: [String: Any] = ["firstImageType": "cover", "secondImageType": "thumbnail"]
 		let transforms = mapper.map(JSON)
 
 		let imageType = Transforms.ImageType.self
