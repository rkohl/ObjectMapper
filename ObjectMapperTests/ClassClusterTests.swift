//
//  ClassClusterTests.swift
//  ObjectMapper
//
//  Created by Tristan Himmelman on 2015-09-18.
//  Copyright © 2015 hearst. All rights reserved.
//

import Foundation
import XCTest
import ObjectMapper

class ClassClusterTests: XCTestCase {
    
    override func setUp() {
        super.setUp()
        // Put setup code here. This method is called before the invocation of each test method in the class.
    }
    
    override func tearDown() {
        // Put teardown code here. This method is called after the invocation of each test method in the class.
        super.tearDown()
    }
	
    func testClassClusters() {
		let carName = "Honda"
		let JSON = ["name": carName, "type": "car"]
		
		if let vehicle = Mapper<Vehicle>().map(JSON){
			XCTAssertNotNil(vehicle)
			XCTAssertNotNil(vehicle as? Car)
			XCTAssertEqual((vehicle as? Car)?.name, carName)
		}
    }
	
	func testClassClustersFromJSONString() {
		let carName = "Honda"
		let JSON = "{\"name\": \"\(carName)\", \"type\": \"car\"}"
		
		if let vehicle = Mapper<Vehicle>().map(JSON){
			XCTAssertNotNil(vehicle)
			XCTAssertNotNil(vehicle as? Car)
			XCTAssertEqual((vehicle as? Car)?.name, carName)
		}
	}
	
	func testClassClusterArray() {
		let carName = "Honda"
		let JSON = [["name": carName, "type": "car"], ["type": "bus"], ["type": "vehicle"]]
		
		if let vehicles = Mapper<Vehicle>().mapArray(JSON){
			XCTAssertNotNil(vehicles)
			XCTAssertTrue(vehicles.count == 3)
			XCTAssertNotNil(vehicles[0] as? Car)
			XCTAssertNotNil(vehicles[1] as? Bus)
			XCTAssertNotNil(vehicles[2])
			XCTAssertEqual((vehicles[0] as? Car)?.name, carName)
		}
	}
}

class Vehicle: StaticMappable {
	
	var type: String?
	
<<<<<<< HEAD
	class func objectForMapping(_ map: Map) -> Mappable? {
=======
	class func objectForMapping(map: Map) -> BaseMappable? {
>>>>>>> 4c9d0c27
		if let type: String = map["type"].value() {
			switch type {
				case "car":
					return Car()
				case "bus":
					return Bus()
				default:
					return Vehicle()
			}
		}
		return nil
	}

	init(){
		
	}
	
	func mapping(_ map: Map) {
		type <- map["type"]
	}
}

class Car: Vehicle {
	
	var name: String?
	
<<<<<<< HEAD
	override class func objectForMapping(_ map: Map) -> Mappable? {
=======
	override class func objectForMapping(map: Map) -> BaseMappable? {
>>>>>>> 4c9d0c27
		return nil
	}
	
	override func mapping(_ map: Map) {
		super.mapping(map)
		
		name <- map["name"]
	}
}

class Bus: Vehicle {

	override func mapping(_ map: Map) {
		super.mapping(map)
	}
}<|MERGE_RESOLUTION|>--- conflicted
+++ resolved
@@ -63,11 +63,7 @@
 	
 	var type: String?
 	
-<<<<<<< HEAD
-	class func objectForMapping(_ map: Map) -> Mappable? {
-=======
-	class func objectForMapping(map: Map) -> BaseMappable? {
->>>>>>> 4c9d0c27
+	class func objectForMapping(_ map: Map) -> BaseMappable? {
 		if let type: String = map["type"].value() {
 			switch type {
 				case "car":
@@ -94,11 +90,7 @@
 	
 	var name: String?
 	
-<<<<<<< HEAD
-	override class func objectForMapping(_ map: Map) -> Mappable? {
-=======
-	override class func objectForMapping(map: Map) -> BaseMappable? {
->>>>>>> 4c9d0c27
+	override class func objectForMapping(_ map: Map) -> BaseMappable? {
 		return nil
 	}
 	
