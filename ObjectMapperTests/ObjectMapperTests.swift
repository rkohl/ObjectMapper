--- conflicted
+++ resolved
@@ -29,11 +29,7 @@
 		let mapper = Mapper<Immutable>()
 		let JSON = [ "prop1": "Immutable!", "prop2": 255, "prop3": true ]
 
-<<<<<<< HEAD
-		let immutable: Immutable? = mapper.map(JSON)
-=======
 		let immutable = mapper.map(JSON)
->>>>>>> 2c5afb4f
 		expect(immutable).notTo(beNil())
 		expect(immutable?.prop1).to(equal("Immutable!"))
 		expect(immutable?.prop2).to(equal(255))
@@ -57,31 +53,26 @@
         let float: Float = 123.231
         let drinker = true
         let smoker = false
-<<<<<<< HEAD
 		let sex: Sex = .Female
-		
-=======
-	let sex: Sex = .Female
         
->>>>>>> 2c5afb4f
         let subUserJSON = "{\"identifier\" : \"user8723\", \"drinker\" : true, \"age\": 17, \"username\" : \"sub user\" }"
         
         let userJSONString = "{\"username\":\"\(username)\",\"identifier\":\"\(identifier)\",\"photoCount\":\(photoCount),\"age\":\(age),\"drinker\":\(drinker),\"smoker\":\(smoker), \"sex\":\"\(sex.rawValue)\", \"arr\":[ \"bla\", true, 42 ], \"dict\":{ \"key1\" : \"value1\", \"key2\" : false, \"key3\" : 142 }, \"arrOpt\":[ \"bla\", true, 42 ], \"dictOpt\":{ \"key1\" : \"value1\", \"key2\" : false, \"key3\" : 142 }, \"weight\": \(weight), \"float\": \(float), \"friend\": \(subUserJSON), \"friendDictionary\":{ \"bestFriend\": \(subUserJSON)}}"
 
-	let user = userMapper.map(userJSONString)!
-	
-	expect(user).notTo(beNil())
-	expect(username).to(equal(user.username))
-	expect(identifier).to(equal(user.identifier))
-	expect(photoCount).to(equal(user.photoCount))
-	expect(age).to(equal(user.age))
-	expect(weight).to(equal(user.weight))
-	expect(float).to(equal(user.float))
-	expect(drinker).to(equal(user.drinker))
-	expect(smoker).to(equal(user.smoker))
-	expect(sex).to(equal(user.sex))
-	
-	//print(Mapper().toJSONString(user, prettyPrint: true))
+		let user = userMapper.map(userJSONString)!
+		
+		expect(user).notTo(beNil())
+		expect(username).to(equal(user.username))
+		expect(identifier).to(equal(user.identifier))
+		expect(photoCount).to(equal(user.photoCount))
+		expect(age).to(equal(user.age))
+		expect(weight).to(equal(user.weight))
+		expect(float).to(equal(user.float))
+		expect(drinker).to(equal(user.drinker))
+		expect(smoker).to(equal(user.smoker))
+		expect(sex).to(equal(user.sex))
+		
+		//print(Mapper().toJSONString(user, prettyPrint: true))
     }
 
     func testInstanceParsing() {
@@ -93,13 +84,7 @@
         let float: Float = 123.231
         let drinker = true
         let smoker = false
-<<<<<<< HEAD
-		  let sex: Sex = .Female
-		
-=======
-	let sex: Sex = .Female
-        
->>>>>>> 2c5afb4f
+		let sex: Sex = .Female
         let subUserJSON = "{\"identifier\" : \"user8723\", \"drinker\" : true, \"age\": 17, \"username\" : \"sub user\" }"
         
         let userJSONString = "{\"username\":\"\(username)\",\"identifier\":\"\(identifier)\",\"photoCount\":\(photoCount),\"age\":\(age),\"drinker\":\(drinker),\"smoker\":\(smoker), \"sex\":\"\(sex.rawValue)\", \"arr\":[ \"bla\", true, 42 ], \"dict\":{ \"key1\" : \"value1\", \"key2\" : false, \"key3\" : 142 }, \"arrOpt\":[ \"bla\", true, 42 ], \"dictOpt\":{ \"key1\" : \"value1\", \"key2\" : false, \"key3\" : 142 },\"weight\": \(weight), \"float\": \(float), \"friend\": \(subUserJSON), \"friendDictionary\":{ \"bestFriend\": \(subUserJSON)}}"
