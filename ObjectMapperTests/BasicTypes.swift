//
//  BasicTypes.swift
//  ObjectMapper
//
//  Created by Tristan Himmelman on 2015-02-17.
//  Copyright (c) 2015 hearst. All rights reserved.
//

import Foundation
import ObjectMapper

class BasicTypes: Mappable {
	var bool: Bool = true
	var boolOptional: Bool?
	var boolImplicityUnwrapped: Bool!
	var int: Int = 0
	var intOptional: Int?
	var intImplicityUnwrapped: Int!
	var double: Double = 1.1
	var doubleOptional: Double?
	var doubleImplicityUnwrapped: Double!
	var float: Float = 1.11
	var floatOptional: Float?
	var floatImplicityUnwrapped: Float!
	var string: String = ""
	var stringOptional: String?
	var stringImplicityUnwrapped: String!
	var anyObject: AnyObject = true
	var anyObjectOptional: AnyObject?
	var anyObjectImplicitlyUnwrapped: AnyObject!
	
	var arrayBool: Array<Bool> = []
	var arrayBoolOptional: Array<Bool>?
	var arrayBoolImplicityUnwrapped: Array<Bool>!
	var arrayInt: Array<Int> = []
	var arrayIntOptional: Array<Int>?
	var arrayIntImplicityUnwrapped: Array<Int>!
	var arrayDouble: Array<Double> = []
	var arrayDoubleOptional: Array<Double>?
	var arrayDoubleImplicityUnwrapped: Array<Double>!
	var arrayFloat: Array<Float> = []
	var arrayFloatOptional: Array<Float>?
	var arrayFloatImplicityUnwrapped: Array<Float>!
	var arrayString: Array<String> = []
	var arrayStringOptional: Array<String>?
	var arrayStringImplicityUnwrapped: Array<String>!
	var arrayAnyObject: Array<AnyObject> = []
	var arrayAnyObjectOptional: Array<AnyObject>?
	var arrayAnyObjectImplicitlyUnwrapped: Array<AnyObject>!
	
	var dictBool: Dictionary<String,Bool> = [:]
	var dictBoolOptional: Dictionary<String, Bool>?
	var dictBoolImplicityUnwrapped: Dictionary<String, Bool>!
	var dictInt: Dictionary<String,Int> = [:]
	var dictIntOptional: Dictionary<String,Int>?
	var dictIntImplicityUnwrapped: Dictionary<String,Int>!
	var dictDouble: Dictionary<String,Double> = [:]
	var dictDoubleOptional: Dictionary<String,Double>?
	var dictDoubleImplicityUnwrapped: Dictionary<String,Double>!
	var dictFloat: Dictionary<String,Float> = [:]
	var dictFloatOptional: Dictionary<String,Float>?
	var dictFloatImplicityUnwrapped: Dictionary<String,Float>!
	var dictString: Dictionary<String,String> = [:]
	var dictStringOptional: Dictionary<String,String>?
	var dictStringImplicityUnwrapped: Dictionary<String,String>!
	var dictAnyObject: Dictionary<String, AnyObject> = [:]
	var dictAnyObjectOptional: Dictionary<String, AnyObject>?
	var dictAnyObjectImplicitlyUnwrapped: Dictionary<String, AnyObject>!

	enum EnumInt: Int {
		case Default
		case Another
	}
	var enumInt: EnumInt = .Default
	var enumIntOptional: EnumInt?
	var enumIntImplicitlyUnwrapped: EnumInt!

	enum EnumDouble: Double {
		case Default
		case Another
	}
	var enumDouble: EnumDouble = .Default
	var enumDoubleOptional: EnumDouble?
	var enumDoubleImplicitlyUnwrapped: EnumDouble!

	enum EnumFloat: Float {
		case Default
		case Another
	}
	var enumFloat: EnumFloat = .Default
	var enumFloatOptional: EnumFloat?
	var enumFloatImplicitlyUnwrapped: EnumFloat!

	enum EnumString: String {
		case Default = "Default"
		case Another = "Another"
	}
	var enumString: EnumString = .Default
	var enumStringOptional: EnumString?
	var enumStringImplicitlyUnwrapped: EnumString!

	var arrayEnumInt: [EnumInt] = []
	var arrayEnumIntOptional: [EnumInt]?
	var arrayEnumIntImplicitlyUnwrapped: [EnumInt]!
<<<<<<< HEAD
	
=======
>>>>>>> 836b020f
	var dictEnumInt: [String: EnumInt] = [:]
	var dictEnumIntOptional: [String: EnumInt]?
	var dictEnumIntImplicitlyUnwrapped: [String: EnumInt]!

	init() {}

	required init?(_ map: Map) {
		mapping(map)
	}
	
	func mapping(map: Map) {
		bool								<- map["bool"]
		boolOptional						<- map["boolOpt"]
		boolImplicityUnwrapped				<- map["boolImp"]
		int									<- map["int"]
		intOptional							<- map["intOpt"]
		intImplicityUnwrapped				<- map["intImp"]
		double								<- map["double"]
		doubleOptional						<- map["doubleOpt"]
		doubleImplicityUnwrapped			<- map["doubleImp"]
		float								<- map["float"]
		floatOptional						<- map["floatOpt"]
		floatImplicityUnwrapped				<- map["floatImp"]
		string								<- map["string"]
		stringOptional						<- map["stringOpt"]
		stringImplicityUnwrapped			<- map["stringImp"]
		anyObject							<- map["anyObject"]
		anyObjectOptional					<- map["anyObjectOpt"]
		anyObjectImplicitlyUnwrapped		<- map["anyObjectImp"]
		
		arrayBool							<- map["arrayBool"]
		arrayBoolOptional					<- map["arrayBoolOpt"]
		arrayBoolImplicityUnwrapped			<- map["arrayBoolImp"]
		arrayInt							<- map["arrayInt"]
		arrayIntOptional					<- map["arrayIntOpt"]
		arrayIntImplicityUnwrapped			<- map["arrayIntImp"]
		arrayDouble							<- map["arrayDouble"]
		arrayDoubleOptional					<- map["arrayDoubleOpt"]
		arrayDoubleImplicityUnwrapped		<- map["arrayDoubleImp"]
		arrayFloat							<- map["arrayFloat"]
		arrayFloatOptional					<- map["arrayFloatOpt"]
		arrayFloatImplicityUnwrapped		<- map["arrayFloatImp"]
		arrayString							<- map["arrayString"]
		arrayStringOptional					<- map["arrayStringOpt"]
		arrayStringImplicityUnwrapped		<- map["arrayStringImp"]
		arrayAnyObject						<- map["arrayAnyObject"]
		arrayAnyObjectOptional				<- map["arrayAnyObjectOpt"]
		arrayAnyObjectImplicitlyUnwrapped	<- map["arratAnyObjectImp"]
		
		dictBool							<- map["dictBool"]
		dictBoolOptional					<- map["dictBoolOpt"]
		dictBoolImplicityUnwrapped			<- map["dictBoolImp"]
		dictInt								<- map["dictInt"]
		dictIntOptional						<- map["dictIntOpt"]
		dictIntImplicityUnwrapped			<- map["dictIntImp"]
		dictDouble							<- map["dictDouble"]
		dictDoubleOptional					<- map["dictDoubleOpt"]
		dictDoubleImplicityUnwrapped		<- map["dictDoubleImp"]
		dictFloat							<- map["dictFloat"]
		dictFloatOptional					<- map["dictFloatOpt"]
		dictFloatImplicityUnwrapped			<- map["dictFloatImp"]
		dictString							<- map["dictString"]
		dictStringOptional					<- map["dictStringOpt"]
		dictStringImplicityUnwrapped		<- map["dictStringImp"]
		dictAnyObject						<- map["dictAnyObject"]
		dictAnyObjectOptional				<- map["dictAnyObjectOpt"]
		dictAnyObjectImplicitlyUnwrapped	<- map["dictAnyObjectImp"]

<<<<<<< HEAD
		enumInt								<- map["enumInt"]
		enumIntOptional						<- map["enumIntOpt"]
		enumIntImplicitlyUnwrapped			<- map["enumIntImp"]
		enumDouble							<- map["enumDouble"]
		enumDoubleOptional					<- map["enumDoubleOpt"]
		enumDoubleImplicitlyUnwrapped		<- map["enumDoubleImp"]
		enumFloat							<- map["enumFloat"]
		enumFloatOptional					<- map["enumFloatOpt"]
		enumFloatImplicitlyUnwrapped		<- map["enumFloatImp"]
		enumString							<- map["enumString"]
		enumStringOptional					<- map["enumStringOpt"]
		enumStringImplicitlyUnwrapped		<- map["enumStringImp"]

		arrayEnumInt						<- map["arrayEnumInt"]
		arrayEnumIntOptional				<- map["arrayEnumIntOpt"]
		arrayEnumIntImplicitlyUnwrapped		<- map["arrayEnumIntImp"]
		
		dictEnumInt							<- map["dictEnumInt"]
		dictEnumIntOptional					<- map["dictEnumIntOpt"]
		dictEnumIntImplicitlyUnwrapped		<- map["dictEnumIntImp"]
=======
		enumInt              <- map["enumInt"]
		enumIntOptional          <- map["enumIntOpt"]
		enumIntImplicitlyUnwrapped      <- map["enumIntImp"]
		enumDouble              <- map["enumDouble"]
		enumDoubleOptional          <- map["enumDoubleOpt"]
		enumDoubleImplicitlyUnwrapped      <- map["enumDoubleImp"]
		enumFloat              <- map["enumFloat"]
		enumFloatOptional          <- map["enumFloatOpt"]
		enumFloatImplicitlyUnwrapped      <- map["enumFloatImp"]
		enumString              <- map["enumString"]
		enumStringOptional          <- map["enumStringOpt"]
		enumStringImplicitlyUnwrapped      <- map["enumStringImp"]

		arrayEnumInt         <- map["arrayEnumInt"]
		arrayEnumIntOptional     <- map["arrayEnumIntOpt"]
		arrayEnumIntImplicitlyUnwrapped <- map["arrayEnumIntImp"]
		dictEnumInt         <- map["dictEnumInt"]
		dictEnumIntOptional     <- map["dictEnumIntOpt"]
		dictEnumIntImplicitlyUnwrapped <- map["dictEnumIntImp"]
>>>>>>> 836b020f
	}
}

class TestCollectionOfPrimitives : Mappable {
	var dictStringString: [String: String] = [:]
	var dictStringInt: [String: Int] = [:]
	var dictStringBool: [String: Bool] = [:]
	var dictStringDouble: [String: Double] = [:]
	var dictStringFloat: [String: Float] = [:]
	
	var arrayString: [String] = []
	var arrayInt: [Int] = []
	var arrayBool: [Bool] = []
	var arrayDouble: [Double] = []
	var arrayFloat: [Float] = []
	
	init() {}
	
	required init?(_ map: Map) {
		mapping(map)
	}
	
	func mapping(map: Map) {
		dictStringString    <- map["dictStringString"]
		dictStringBool      <- map["dictStringBool"]
		dictStringInt       <- map["dictStringInt"]
		dictStringDouble    <- map["dictStringDouble"]
		dictStringFloat     <- map["dictStringFloat"]
		arrayString         <- map["arrayString"]
		arrayInt            <- map["arrayInt"]
		arrayBool           <- map["arrayBool"]
		arrayDouble         <- map["arrayDouble"]
		arrayFloat          <- map["arrayFloat"]
	}
}<|MERGE_RESOLUTION|>--- conflicted
+++ resolved
@@ -102,10 +102,7 @@
 	var arrayEnumInt: [EnumInt] = []
 	var arrayEnumIntOptional: [EnumInt]?
 	var arrayEnumIntImplicitlyUnwrapped: [EnumInt]!
-<<<<<<< HEAD
-	
-=======
->>>>>>> 836b020f
+
 	var dictEnumInt: [String: EnumInt] = [:]
 	var dictEnumIntOptional: [String: EnumInt]?
 	var dictEnumIntImplicitlyUnwrapped: [String: EnumInt]!
@@ -174,28 +171,6 @@
 		dictAnyObjectOptional				<- map["dictAnyObjectOpt"]
 		dictAnyObjectImplicitlyUnwrapped	<- map["dictAnyObjectImp"]
 
-<<<<<<< HEAD
-		enumInt								<- map["enumInt"]
-		enumIntOptional						<- map["enumIntOpt"]
-		enumIntImplicitlyUnwrapped			<- map["enumIntImp"]
-		enumDouble							<- map["enumDouble"]
-		enumDoubleOptional					<- map["enumDoubleOpt"]
-		enumDoubleImplicitlyUnwrapped		<- map["enumDoubleImp"]
-		enumFloat							<- map["enumFloat"]
-		enumFloatOptional					<- map["enumFloatOpt"]
-		enumFloatImplicitlyUnwrapped		<- map["enumFloatImp"]
-		enumString							<- map["enumString"]
-		enumStringOptional					<- map["enumStringOpt"]
-		enumStringImplicitlyUnwrapped		<- map["enumStringImp"]
-
-		arrayEnumInt						<- map["arrayEnumInt"]
-		arrayEnumIntOptional				<- map["arrayEnumIntOpt"]
-		arrayEnumIntImplicitlyUnwrapped		<- map["arrayEnumIntImp"]
-		
-		dictEnumInt							<- map["dictEnumInt"]
-		dictEnumIntOptional					<- map["dictEnumIntOpt"]
-		dictEnumIntImplicitlyUnwrapped		<- map["dictEnumIntImp"]
-=======
 		enumInt              <- map["enumInt"]
 		enumIntOptional          <- map["enumIntOpt"]
 		enumIntImplicitlyUnwrapped      <- map["enumIntImp"]
@@ -215,7 +190,6 @@
 		dictEnumInt         <- map["dictEnumInt"]
 		dictEnumIntOptional     <- map["dictEnumIntOpt"]
 		dictEnumIntImplicitlyUnwrapped <- map["dictEnumIntImp"]
->>>>>>> 836b020f
 	}
 }
 
